--- conflicted
+++ resolved
@@ -10,7 +10,6 @@
 
 package guided
 
-<<<<<<< HEAD
 import (
 	"advocate/analysis/baseA"
 	"advocate/fuzzing/baseF"
@@ -18,8 +17,6 @@
 	"advocate/utils/log"
 )
 
-=======
->>>>>>> main
 var numberMuts = 0
 
 // CreateMutations will create mutations based on the predictive analysis.
