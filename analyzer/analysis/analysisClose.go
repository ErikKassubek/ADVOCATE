// Copyrigth (c) 2024 Erik Kassubek
//
// File: analysisClose.go
// Brief: Trace analysis for send, receive and close on closed channel
//
// Author: Erik Kassubek
// Created: 2024-01-04
//
// License: BSD-3-Clause

package analysis

import (
	"analyzer/clock"
	"analyzer/results"
<<<<<<< HEAD
	timemeasurement "analyzer/timeMeasurement"
=======
	"analyzer/timer"
>>>>>>> 7b4fdd08
	"analyzer/utils"
)

/*
 * Check if a send or receive on a closed channel is possible
 * It it is possible, print a warning or error
 * Args:
 *   ch (*TraceElementChannel): The trace element
 */
func checkForCommunicationOnClosedChannel(ch *TraceElementChannel) {
	timer.Start(timer.AnaClose)
	defer timer.Stop(timer.AnaClose)

	// check if there is an earlier send, that could happen concurrently to close
	if analysisCases["sendOnClosed"] && hasSend[ch.id] {
		for routine, mrs := range mostRecentSend {
			happensBefore := clock.GetHappensBefore(mrs[ch.id].Vc, closeData[ch.id].vc)

			if mrs[ch.id].Elem != nil && mrs[ch.id].Elem.GetTID() != "" && happensBefore != clock.Before {

				file1, line1, tPre1, err := infoFromTID(mrs[ch.id].Elem.GetTID()) // send
				if err != nil {
					utils.LogError(err.Error())
					return
				}

				file2, line2, tPre2, err := infoFromTID(ch.GetTID()) // close
				if err != nil {
					utils.LogError(err.Error())
					return
				}

				arg1 := results.TraceElementResult{ // send
					RoutineID: routine,
					ObjID:     ch.id,
					TPre:      tPre1,
					ObjType:   "CS",
					File:      file1,
					Line:      line1,
				}

				arg2 := results.TraceElementResult{ // close
					RoutineID: closeData[ch.id].routine,
					ObjID:     ch.id,
					TPre:      tPre2,
					ObjType:   "CC",
					File:      file2,
					Line:      line2,
				}

				results.Result(results.CRITICAL, results.PSendOnClosed,
					"send", []results.ResultElem{arg1}, "close", []results.ResultElem{arg2})
			}
		}
	}
	// check if there is an earlier receive, that could happen concurrently to close
	if analysisCases["receiveOnClosed"] && hasReceived[ch.id] {
		for routine, mrr := range mostRecentReceive {
			happensBefore := clock.GetHappensBefore(closeData[ch.id].vc, mrr[ch.id].Vc)
			if mrr[ch.id].Elem != nil && mrr[ch.id].Elem.GetTID() != "" && (happensBefore == clock.Concurrent || happensBefore == clock.Before) {

				file1, line1, tPre1, err := infoFromTID(mrr[ch.id].Elem.GetTID()) // recv
				if err != nil {
					utils.LogError(err.Error())
					return
				}

				file2, line2, tPre2, err := infoFromTID(ch.GetTID()) // close
				if err != nil {
					utils.LogError(err.Error())
					return
				}

				arg1 := results.TraceElementResult{ // recv
					RoutineID: routine,
					ObjID:     ch.id,
					TPre:      tPre1,
					ObjType:   "CR",
					File:      file1,
					Line:      line1,
				}

				arg2 := results.TraceElementResult{ // close
					RoutineID: closeData[ch.id].routine,
					ObjID:     ch.id,
					TPre:      tPre2,
					ObjType:   "CC",
					File:      file2,
					Line:      line2,
				}

				results.Result(results.WARNING, results.PRecvOnClosed,
					"recv", []results.ResultElem{arg1}, "close", []results.ResultElem{arg2})
			}
		}

	}

}

/*
 * Sound actual send on closed
 * Args:
 *  elem (TraceElement): the send/select elem
 *  id (int): id of the channel
 *  actual (bool): set actual to true it the panic occurred, set to false if it is in an not triggered select case
 */
func foundSendOnClosedChannel(elem TraceElement, actual bool) {
	timer.Start(timer.AnaClose)
	defer timer.Stop(timer.AnaClose)

	id := elem.GetID()

	if _, ok := closeData[id]; !ok {
		return
	}

	closeElem := closeData[id]
	fileSend := elem.GetFile()

<<<<<<< HEAD
	file1, line1, tPre1, err := infoFromTID(posSend)
	if err != nil {
		utils.LogError(err.Error())
		return
	}

	file2, line2, tPre2, err := infoFromTID(posClose)
	if err != nil {
		utils.LogError(err.Error())
=======
	if fileSend == "" || fileSend == "\n" {
>>>>>>> 7b4fdd08
		return
	}

	arg1 := results.TraceElementResult{ // send
		RoutineID: elem.GetRoutine(),
		ObjID:     id,
		TPre:      elem.GetTPre(),
		ObjType:   "CS",
		File:      fileSend,
		Line:      elem.GetLine(),
	}

	arg2 := results.TraceElementResult{ // close
		RoutineID: closeData[id].routine,
		ObjID:     id,
		TPre:      closeElem.tPre,
		ObjType:   "CC",
		File:      closeElem.GetFile(),
		Line:      closeElem.GetLine(),
	}

	if actual {
		results.Result(results.CRITICAL, results.ASendOnClosed,
			"send", []results.ResultElem{arg1}, "close", []results.ResultElem{arg2})
	} else {
		results.Result(results.CRITICAL, results.PSendOnClosed,
			"send", []results.ResultElem{arg1}, "close", []results.ResultElem{arg2})
	}

}

/*
 * Log the detection of an actual receive on a closed channel
 * Args:
 *  ch (*TraceElementChannel): The trace element
 */
func foundReceiveOnClosedChannel(ch *TraceElementChannel, actual bool) {
	timer.Start(timer.AnaClose)
	defer timer.Stop(timer.AnaClose)

	if _, ok := closeData[ch.id]; !ok {
		return
	}

	posClose := closeData[ch.id].GetTID()
	if posClose == "" || ch.GetTID() == "" || posClose == "\n" || ch.GetTID() == "\n" {
		return
	}

	file1, line1, tPre1, err := infoFromTID(ch.GetTID())
	if err != nil {
		utils.LogError(err.Error())
		return
	}

	file2, line2, tPre2, err := infoFromTID(posClose)
	if err != nil {
		utils.LogError(err.Error())
		return
	}

	arg1 := results.TraceElementResult{ // recv
		RoutineID: ch.routine,
		ObjID:     ch.id,
		TPre:      tPre1,
		ObjType:   "CR",
		File:      file1,
		Line:      line1,
	}

	arg2 := results.TraceElementResult{ // close
		RoutineID: closeData[ch.id].routine,
		ObjID:     ch.id,
		TPre:      tPre2,
		ObjType:   "CC",
		File:      file2,
		Line:      line2,
	}

	if actual {
		results.Result(results.WARNING, results.ARecvOnClosed,
			"recv", []results.ResultElem{arg1}, "close", []results.ResultElem{arg2})
	} else {
		results.Result(results.WARNING, results.PRecvOnClosed,
			"recv", []results.ResultElem{arg1}, "close", []results.ResultElem{arg2})
	}
}

/*
 * Check for a close on a closed channel.
 * Must be called, before the current close operation is added to closePos
 * Args:
 *  ch (*TraceElementChannel): The trace element
 */
func checkForClosedOnClosed(ch *TraceElementChannel) {
	timer.Start(timer.AnaClose)
	defer timer.Stop(timer.AnaClose)

	if oldClose, ok := closeData[ch.id]; ok {
		if oldClose.GetTID() == "" || oldClose.GetTID() == "\n" || ch.GetTID() == "" || ch.GetTID() == "\n" {
			return
		}

		file1, line1, tPre1, err := infoFromTID(oldClose.GetTID())
		if err != nil {
			utils.LogError(err.Error())
			return
		}

		file2, line2, tPre2, err := infoFromTID(oldClose.GetTID())
		if err != nil {
			utils.LogError(err.Error())
			return
		}

		arg1 := results.TraceElementResult{
			RoutineID: ch.routine,
			ObjID:     ch.id,
			TPre:      tPre1,
			ObjType:   "CC",
			File:      file1,
			Line:      line1,
		}

		arg2 := results.TraceElementResult{
			RoutineID: oldClose.routine,
			ObjID:     ch.id,
			TPre:      tPre2,
			ObjType:   "CC",
			File:      file2,
			Line:      line2,
		}

		utils.LogError("Found Close on Close: ", ch.ToString())

		results.Result(results.CRITICAL, results.ACloseOnClosed,
			"close", []results.ResultElem{arg1}, "close", []results.ResultElem{arg2})
	}
}<|MERGE_RESOLUTION|>--- conflicted
+++ resolved
@@ -13,11 +13,7 @@
 import (
 	"analyzer/clock"
 	"analyzer/results"
-<<<<<<< HEAD
-	timemeasurement "analyzer/timeMeasurement"
-=======
 	"analyzer/timer"
->>>>>>> 7b4fdd08
 	"analyzer/utils"
 )
 
@@ -138,19 +134,7 @@
 	closeElem := closeData[id]
 	fileSend := elem.GetFile()
 
-<<<<<<< HEAD
-	file1, line1, tPre1, err := infoFromTID(posSend)
-	if err != nil {
-		utils.LogError(err.Error())
-		return
-	}
-
-	file2, line2, tPre2, err := infoFromTID(posClose)
-	if err != nil {
-		utils.LogError(err.Error())
-=======
 	if fileSend == "" || fileSend == "\n" {
->>>>>>> 7b4fdd08
 		return
 	}
 
