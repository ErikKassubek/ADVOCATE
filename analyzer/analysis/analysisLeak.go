--- conflicted
+++ resolved
@@ -13,10 +13,7 @@
 import (
 	"analyzer/clock"
 	"analyzer/results"
-<<<<<<< HEAD
-=======
 	"analyzer/timer"
->>>>>>> 7b4fdd08
 	"analyzer/utils"
 	"strconv"
 	"strings"
@@ -170,14 +167,6 @@
 				file1, line1, tPre1, err1 := infoFromTID(vcTID2.tID) // leaking
 				if err1 != nil {
 					utils.LogErrorf("Error in infoFromTID(%s)\n", vcTID2.tID)
-<<<<<<< HEAD
-					return res
-				}
-				file2, line2, tPre2, err2 := infoFromTID(vcTID.TID) // partner
-				if err2 != nil {
-					utils.LogErrorf("Error in infoFromTID(%s)\n", vcTID.TID)
-=======
->>>>>>> 7b4fdd08
 					return res
 				}
 
@@ -233,14 +222,6 @@
 				file1, line1, tPre1, err1 := infoFromTID(vcTID2.tID) // leaking
 				if err1 != nil {
 					utils.LogErrorf("Error in infoFromTID(%s)\n", vcTID2.tID)
-<<<<<<< HEAD
-					return res
-				}
-				file2, line2, tPre2, err2 := infoFromTID(vcTID.TID) // partner
-				if err2 != nil {
-					utils.LogErrorf("Error in infoFromTID(%s)\n", vcTID.TID)
-=======
->>>>>>> 7b4fdd08
 					return res
 				}
 
@@ -326,18 +307,10 @@
 					continue
 				}
 
-<<<<<<< HEAD
-				file2, line2, tPre2, err := infoFromTID(partner.vcTID.TID)
-				if err != nil {
-					utils.LogErrorf("Error in infoFromTID(%s)\n", partner.vcTID.TID)
-					continue
-				}
-=======
 				elem2 := partner.elem.elem
 				file2 := elem2.GetFile()
 				line2 := elem2.GetLine()
 				tPre2 := elem2.GetTPre()
->>>>>>> 7b4fdd08
 
 				if vcTID.sel {
 
@@ -550,22 +523,10 @@
  *   mu (*TraceElementMutex): The trace element
  */
 func CheckForLeakMutex(mu *TraceElementMutex) {
-<<<<<<< HEAD
-	file1, line1, tPre1, err := infoFromTID(mu.GetTID())
-	if err != nil {
-		utils.LogErrorf("Error in infoFromTID(%s)\n", mu.GetTID())
-		return
-	}
-
-	file2, line2, tPre2, err := infoFromTID(mostRecentAcquireTotal[mu.id].Elem.GetTID())
-	if err != nil {
-		utils.LogErrorf("Error in infoFromTID(%s)\n", mostRecentAcquireTotal[mu.id].Elem.GetTID())
-=======
 	timer.Start(timer.AnaLeak)
 	defer timer.Stop(timer.AnaLeak)
 
 	if _, ok := mostRecentAcquireTotal[mu.id]; !ok {
->>>>>>> 7b4fdd08
 		return
 	}
 
