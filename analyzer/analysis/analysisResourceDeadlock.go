// Copyrigth (c) 2024 Erik Kassubek
//
// File: analysisResourceDeadlock.go
// Brief: Alternative analysis for cyclic mutex deadlocks.
//
// Author: Sebastian Pohsner
// Created: 2025-01-01
//
// License: BSD-3-Clause

package analysis

import (
	"analyzer/clock"
	"analyzer/results"
<<<<<<< HEAD
	"analyzer/utils"
	"fmt"
=======
	"analyzer/timer"
	"log"
>>>>>>> 7b4fdd08
	"strconv"
	"strings"
)

// Computation of "abstract" lock dependencies
// Lock dependencies are 3-tuples of the following form:
//    (ThreadID, Lock, LockSet)
// Lock dependencies are computed thread-local.
// For each thread there might be several (acquire) events that lead to "lock" acquired under some "lockset".
//
// Each acquire event carries its own vector clock.
// We wish to make use of vector clocks to elimiante infeasible replay candidates.
//
// This means that lock dependencies are 4-tuples of the following form:
//    (ThreadID, Lock, LockSet, []Event)

////////////////////////
// DATA STRUCTURES

// Lock dependencies are computed thread-local. We make use of the following structures.

type Thread struct {
	lock_dependencies map[LockId][]Dependency
	current_lockset   Lockset        // The thread's current lockset.
	readerCounter     map[LockId]int // Store how many readers a readlock has
}

// Unfortunately, we can't use double-indexed map of the following form in Go.
// type Deps map[Lock]map[Lockset][]Event
// Hence, we introduce some intermediate structure.

type Dependency struct {
	lockset  Lockset
	requests []LockEvent
}

// Representation of vector clocks, events, threads, lock and lockset.

type LockEvent struct {
	thread_id    ThreadId
	trace_id     string
	lock_id      int
	vector_clock clock.VectorClock
}

type ThreadId int
type LockId struct {
	id       int
	readLock bool
}
type Lockset map[LockId]struct{}

///////////////////////////////
// ALGORITHM
//
// There are two phases.
//  1. Recording of lock dependencies.
//  2. Checking if lock dependencies imply a cycle.

type State struct {
	threads map[ThreadId]Thread // Recording lock dependencies in phase 1
	cycles  []Cycle             // Computing cycles in phase 2
	failed  bool                // Analysis failed (encountered unsupported lock action)
}

var currentState State

// Algorithm phase 1

// We show the event processing functions for acquire and release.

func acquire(s *State, read_lock bool, event LockEvent) {
	if _, exists := s.threads[event.thread_id]; !exists {
		s.threads[event.thread_id] = Thread{
			current_lockset:   make(Lockset),
			lock_dependencies: make(map[LockId][]Dependency),
			readerCounter:     make(map[LockId]int),
		}
	}

	lockId := LockId{event.lock_id, read_lock}

	ls := s.threads[event.thread_id].current_lockset
	if !ls.empty() {
		deps := s.threads[event.thread_id].lock_dependencies
		deps[lockId] = insert2(deps[lockId], ls, event.Clone())
	}

	if lockId.isRead() {
		lockId.addReader(s.threads[event.thread_id])
	}
	s.threads[event.thread_id].current_lockset.add(lockId)
}

func release(s *State, read_lock bool, event LockEvent) {
	lockId := LockId{event.lock_id, read_lock}
	if lockId.isRead() {
		lockId.removeReader(s.threads[event.thread_id])
		for _, thread := range s.threads {
			if lockId.hasReaders(thread) {
				continue
			}
			thread.current_lockset.remove(lockId)
		}
		s.threads[event.thread_id].current_lockset.remove(lockId)
	} else {
		if !s.threads[event.thread_id].current_lockset.remove(lockId) {
			logAbortReason("Lock not found in lockset! Has probably been released in another thread, this is an unsupported case.")
			s.failed = true
		}
	}
}

// Insert a new lock dependency for a given thread and lock x.
// We assume that event e acquired lock x.
// We might have already an entry that shares the same lock and lockset!
func insert(dependencies []Dependency, ls Lockset, event LockEvent) []Dependency {
	for i, v := range dependencies {
		if v.lockset.equal(ls) {
			dependencies[i].requests = append(dependencies[i].requests, event)
			return dependencies
		}
	}
	return append(dependencies, Dependency{ls.Clone(), []LockEvent{event}})
}

// The above insert function records all requests that share the same dependency (tid,l,ls).
// In case of loops, we may end up with many request entrys.
// For performance reasons, we may want to reduce their size.
//
// Eviction strategy.
// Insert variant where we evict event an already stored event f by e,
// if in between f and e no intra-thread synchronization took place.
// This can be checked via helper function equalModuloTID.
// Assumption: Vector clocks underapproximate the must happen-before relation.
func insert2(dependencies []Dependency, lockset Lockset, event LockEvent) []Dependency {
	// Helper function.
	// Assumes that vc1 and vc2 are connected to two events that are from the same thread tid.
	// Yields true if vc1[k] == vc2[k] for all threads k but tid.
	// Since vc1 and vc2 are underapproximations of the must happen before relation and ignores locks, we also need to check tid itself
	equalModuloTID := func(tid ThreadId, vc1 clock.VectorClock, vc2 clock.VectorClock) bool {
		if vc1.GetSize() != vc2.GetSize() {
			return false
		}

		for i := 1; i <= vc1.GetSize(); i++ {
			// if i == int(tid) {
			// 	continue
			// }

			if vc1.GetValue(i) != vc2.GetValue(i) {
				return false
			}
		}

		return true
	}

	for i, v := range dependencies {
		if v.lockset.equal(lockset) {
			add_vc := true

			for _, f := range dependencies[i].requests {
				if equalModuloTID(event.thread_id, event.vector_clock, f.vector_clock) {
					// dependencies[i].requests[j] = event // We want to keep the first request for a better replay
					fmt.Println("Ignoring an event because it is concurrent with an already stored event")
					add_vc = false
				}

			}

			if add_vc {
				dependencies[i].requests = append(dependencies[i].requests, event)
			}

			return dependencies
		}
	}
	return append(dependencies, Dependency{lockset.Clone(), []LockEvent{event}})
}

// Algorithm phase 2

// Based on lock dependencies we can check for cycles.
// A cycle involves n threads and results from some n lock dependencies.
// For each thread we record the requests that might block.

type LockDependency struct {
	thread   ThreadId
	lock     LockId
	lockset  Lockset
	requests []LockEvent
}

type Cycle []LockDependency

func report(s *State, c Cycle) {
	s.cycles = append(s.cycles, c)
}

// After phase 1, the following function yields all cyclice lock depndencies.

// The implementation below follows the algorithm used in UNDEAD (https://github.com/UTSASRG/UnDead/blob/master/analyzer.hh)
func getCycles(s *State) []Cycle {
	if s.cycles != nil {
		return s.cycles
	}
	s.cycles = []Cycle{}

	traversed_thread := make(map[ThreadId]bool)
	for tid := range s.threads {
		traversed_thread[tid] = false
	}

	var chain_stack []LockDependency
	for thread_id := range traversed_thread {
		traversed_thread[thread_id] = true
		for lock, dependencies := range s.threads[thread_id].lock_dependencies {
			for _, dependency := range dependencies {
				chain_stack = append(chain_stack, LockDependency{thread_id, lock, dependency.lockset, dependency.requests}) // push
				dfs(s, &chain_stack, traversed_thread)
				chain_stack = chain_stack[:len(chain_stack)-1] // pop
			}
		}
	}

	return s.cycles
}

func dfs(s *State, chain_stack *[]LockDependency, traversed_thread map[ThreadId]bool) {
	for tid, is_traversed := range traversed_thread {
		if is_traversed {
			continue
		}

		for l, l_d := range s.threads[tid].lock_dependencies {
			for _, l_ls_d := range l_d {
				ld := LockDependency{tid, l, l_ls_d.lockset, l_ls_d.requests}
				if isChain(chain_stack, ld) {
					if isCycleChain(chain_stack, ld) {
						var c Cycle = make([]LockDependency, len(*chain_stack)+1)
						for i, d := range *chain_stack {
							c[i] = d.Clone()
						}
						c[len(*chain_stack)] = ld

						// Check for infeasible deadlocks
						if checkAndFilterConcurrentRequests(&c) {
							report(s, c)
						}
					} else {
						traversed_thread[tid] = true
						*chain_stack = append(*chain_stack, ld) // push
						dfs(s, chain_stack, traversed_thread)
						*chain_stack = (*chain_stack)[:len(*chain_stack)-1] // pop
						traversed_thread[tid] = false
					}
				}
			}
		}
	}
}

// Check if adding dependency to chain will still be a chain.
func isChain(chain_stack *[]LockDependency, dependency LockDependency) bool {

	for _, d := range *chain_stack {
		// Exit early. No two deps can hold the same lock. - Except for read locks
		if d.lock == dependency.lock && dependency.lock.isWrite() {
			logAbortReason("Two dependencies hold the same lock (early exit)")
			return false
		}
		// Check (LD-1) LS(ls_j) cap LS(ls_i+1) for j in {1,..,i}
		// Also (RW-LD-1)
		if !d.lockset.disjointCouldBlock(dependency.lockset) {
			logAbortReason("Locksets are not disjoint (guard)")
			return false
		}
	}

	// Check (LD-2) l_i in ls_i+1
	for l := range dependency.lockset {

		// Also (RW-LD-2)
		if (*chain_stack)[len(*chain_stack)-1].lock.equalsCouldBlock(l) {
			return true
		}

	}
	logAbortReason("Previous lock not in current lockset or both are read locks")
	return false
}

// Check (LD-3) l_n in ls_1
// Also (RW-LD-3)
func isCycleChain(chain_stack *[]LockDependency, dependency LockDependency) bool {
	for l := range (*chain_stack)[0].lockset {
		if l.equalsCouldBlock(dependency.lock) {
			return true
		}
	}
	logAbortReason("Cycle Chain does not close")
	return false
}

// Check if there is one ore more chains of concurrent requests and filter out any requests that are not part of them
func checkAndFilterConcurrentRequests(cycle *Cycle) bool {
	for i := range *cycle {
		// Check if each request has a concurrent request in the element before and after
		// All requests that have a previous request
		requests_with_prev := []LockEvent{}
		for _, req := range (*cycle)[i].requests {
			for _, prev_req := range (*cycle)[(len(*cycle)+i-1)%len(*cycle)].requests {
				if clock.GetHappensBefore(req.vector_clock, prev_req.vector_clock) == clock.Concurrent {
					requests_with_prev = append(requests_with_prev, req)
					break
				}
			}
		}
		// All requests that have a next request
		requests_with_both := []LockEvent{}
		for _, req := range requests_with_prev {
			for _, next_req := range (*cycle)[(i+1)%len(*cycle)].requests {
				if clock.GetHappensBefore(req.vector_clock, next_req.vector_clock) == clock.Concurrent {
					requests_with_both = append(requests_with_both, req)
					break
				}
			}
		}

		if len(requests_with_both) > 0 {
			// Only requests with predecessors and successors remain
			(*cycle)[i].requests = requests_with_both
		} else {
			// An entry with no requests mean that we no longer have a valid cycle
			logAbortReason("Cycle Entry with no concurrent requests")
			return false
		}
	}
	return true
}

// ////////////////////////////////
// High level functions for integration with Advocate
func ResetState() {
	timer.Start(timer.AnaResource)
	defer timer.Stop(timer.AnaResource)

	currentState = State{
		threads: make(map[ThreadId]Thread),
		cycles:  nil,
		failed:  false,
	}
}

func HandleMutexEventForRessourceDeadlock(element TraceElementMutex, currentMustHappensBeforeVC clock.VectorClock) {
<<<<<<< HEAD
	if currentState.failed {
		return
	}

	event := LockEvent{
=======
	timer.Start(timer.AnaResource)
	defer timer.Stop(timer.AnaResource)

	event := Event{
>>>>>>> 7b4fdd08
		thread_id:    ThreadId(element.GetRoutine()),
		trace_id:     element.GetTID(),
		lock_id:      element.GetID(),
		vector_clock: currentMustHappensBeforeVC.Copy(),
	}

	switch element.opM {
	case LockOp:
		acquire(&currentState, false, event)
	case TryLockOp:
		if element.suc {
			acquire(&currentState, false, event)
		}
	case RLockOp:
		acquire(&currentState, true, event)
	case UnlockOp:
		release(&currentState, false, event)
	case RUnlockOp:
		release(&currentState, true, event)
	}
}

func CheckForResourceDeadlock() {
<<<<<<< HEAD
	if currentState.failed {
		utils.LogError("Failed flag is set, probably encountered unsupported lock operation. No deadlock analysis possible.")
		return
	}
	for i, t := range currentState.threads {
		debugLog("Found", len(t.lock_dependencies), "dependencies in Thread", i)
	}
=======
	timer.Start(timer.AnaResource)
	defer timer.Stop(timer.AnaResource)
>>>>>>> 7b4fdd08

	getCycles(&currentState)

	debugLog("Found", len(currentState.cycles), "cycles")

	for _, cycle := range currentState.cycles {
		var cycleElements []results.ResultElem
		var request = cycle[len(cycle)-1].requests[0] // Should be the earliest request

		debugLog("Found cycle with the following entries:", cycle)
		for i := 0; i < len(cycle); i++ {
			debugLog("Entry in routine", cycle[i].thread, ":")
			debugLog("\tLockset:", cycle[i].lockset)
			debugLog("\tAmount of different lock requests that might block it:", len(cycle[i].requests))
			for i, r := range cycle[i].requests {
				debugLog("\t\tLock request", i, ":", r)
			}

			for _, r := range cycle[i].requests {
				if clock.GetHappensBefore(request.vector_clock, r.vector_clock) == clock.Concurrent {
					request = r
					break
				}
			}

			if request.thread_id != cycle[i].thread {
				utils.LogError("Request thread id ", request.thread_id, "does not match entry thread id", cycle[i].thread, ". Ignoring circle!")
				break
			}

			file, line, tPre, err := infoFromTID(request.trace_id)
			if err != nil {
				utils.LogError(err.Error())
				break
			}

			cycleElements = append(cycleElements, results.TraceElementResult{
				RoutineID: int(request.thread_id),
				ObjID:     request.lock_id,
				TPre:      tPre,
				ObjType:   "DC",
				File:      file,
				Line:      line,
			})
		}

		for i := 0; i < len(cycleElements); i++ {
			var stuckElement = cycleElements[len(cycleElements)-1].(results.TraceElementResult)
			stuckElement.ObjType = "DH"

			results.Result(results.CRITICAL, results.PCyclicDeadlock, "stuck", []results.ResultElem{stuckElement}, "cycle", cycleElements)
			cycleElements = append(cycleElements[1:], cycleElements[0])
		}
	}
}

/////////////////////////////////
// Auxiliary functions.

// Debug logging.

<<<<<<< HEAD
func debugLog(v ...any) {
	fmt.Println(v...)
}

func logAbortReason(reason ...any) {
	r := []any{"No Deadlock:"}
	r = append(r, reason...)
	utils.LogInfo(r...)
	fmt.Println(r...)
}

// Lock Depdendency methods.

func (l LockDependency) Clone() LockDependency {
	reqs := make([]LockEvent, len(l.requests))
	for i, r := range l.requests {
		reqs[i] = r.Clone()
	}
	return LockDependency{
		thread:   l.thread,
		lock:     l.lock,
		lockset:  l.lockset.Clone(),
		requests: reqs,
	}
}

// Event methods.

func (e LockEvent) Clone() LockEvent {
	return LockEvent{
		thread_id:    e.thread_id,
		trace_id:     e.trace_id,
		lock_id:      e.lock_id,
		vector_clock: e.vector_clock.Copy(),
	}
=======
func logAbortReason(reason string) {
	return
	log.Println("No Deadlock: ", reason)
>>>>>>> 7b4fdd08
}

// Lock methods.

func (l LockId) isRead() bool {
	return l.readLock
}

func (l LockId) isWrite() bool {
	return !l.readLock
}

func (l LockId) addReader(s Thread) {
	s.readerCounter[l]++
}

func (l LockId) removeReader(s Thread) {
	if !l.hasReaders(s) {
		return
	}
	s.readerCounter[l]--
	if s.readerCounter[l] <= 0 {
		delete(s.readerCounter, l)
	}
}

func (l LockId) hasReaders(s Thread) bool {
	if _, exists := s.readerCounter[l]; !exists {
		return false
	}
	return s.readerCounter[l] > 0
}

// Check if two locks are equal ignoring whether they are read or write locks.
func (l LockId) equalsIgnoreRW(other LockId) bool {
	return l.id == other.id
}

// Check if two locks are the same and at least one of them is a write lock.
func (l LockId) equalsCouldBlock(other LockId) bool {
	if !l.equalsIgnoreRW(other) {
		return false
	}
	return l.isWrite() || other.isWrite()
}

// Lockset methods.

func (ls Lockset) empty() bool {
	return len(ls) == 0

}

func (ls Lockset) add(x LockId) {
	ls[x] = struct{}{}
}

func (ls Lockset) remove(x LockId) bool {
	if _, contains := ls[x]; !contains {
		return false
	}
	delete(ls, x)
	return true
}

func (ls Lockset) Clone() Lockset {
	clone := make(Lockset, 0)
	for l := range ls {
		clone[l] = ls[l]
	}
	return clone
}

func (ls Lockset) String() string {
	b := strings.Builder{}
	b.WriteString("Lockset{")
	for l := range ls {
		b.WriteString(strconv.Itoa(int(l.id)))
	}
	b.WriteString("}")
	return b.String()
}

func (ls Lockset) equal(ls2 Lockset) bool {
	if len(ls) != len(ls2) {
		return false
	}

	for l := range ls {
		if _, contains := ls2[l]; !contains {
			return false
		}
	}
	return true
}

func (ls Lockset) disjoint(ls2 Lockset) bool {
	for l := range ls {
		if _, contains := ls2[l]; contains {
			return false
		}
	}
	return true
}

func (ls Lockset) disjointCouldBlock(ls2 Lockset) bool {
	for l := range ls {
		for l2 := range ls2 {
			if l.equalsCouldBlock(l2) {
				return false
			}
		}
	}
	return true
}

// Further notes.
//
// If possible we would like to use a double-indexed map of the following form.
//
// type Deps map[Lock]map[Lockset][]Event
//
// Unfortunately, this is not possible in Go because keys must be comparable (but slices, maps, ... are not comparable).
// This is not an issue in Haskell or C++ where we can extend the set of comparable types (but providing additional definitions for "==",...)
//
// Hence, we use single-indexed (by Lock) map.<|MERGE_RESOLUTION|>--- conflicted
+++ resolved
@@ -13,13 +13,10 @@
 import (
 	"analyzer/clock"
 	"analyzer/results"
-<<<<<<< HEAD
+	"analyzer/timer"
 	"analyzer/utils"
 	"fmt"
-=======
-	"analyzer/timer"
 	"log"
->>>>>>> 7b4fdd08
 	"strconv"
 	"strings"
 )
@@ -376,18 +373,14 @@
 }
 
 func HandleMutexEventForRessourceDeadlock(element TraceElementMutex, currentMustHappensBeforeVC clock.VectorClock) {
-<<<<<<< HEAD
+	timer.Start(timer.AnaResource)
+	defer timer.Stop(timer.AnaResource)
+
 	if currentState.failed {
 		return
 	}
 
 	event := LockEvent{
-=======
-	timer.Start(timer.AnaResource)
-	defer timer.Stop(timer.AnaResource)
-
-	event := Event{
->>>>>>> 7b4fdd08
 		thread_id:    ThreadId(element.GetRoutine()),
 		trace_id:     element.GetTID(),
 		lock_id:      element.GetID(),
@@ -411,7 +404,8 @@
 }
 
 func CheckForResourceDeadlock() {
-<<<<<<< HEAD
+	timer.Start(timer.AnaResource)
+	defer timer.Stop(timer.AnaResource)
 	if currentState.failed {
 		utils.LogError("Failed flag is set, probably encountered unsupported lock operation. No deadlock analysis possible.")
 		return
@@ -419,10 +413,6 @@
 	for i, t := range currentState.threads {
 		debugLog("Found", len(t.lock_dependencies), "dependencies in Thread", i)
 	}
-=======
-	timer.Start(timer.AnaResource)
-	defer timer.Stop(timer.AnaResource)
->>>>>>> 7b4fdd08
 
 	getCycles(&currentState)
 
@@ -484,16 +474,15 @@
 
 // Debug logging.
 
-<<<<<<< HEAD
 func debugLog(v ...any) {
-	fmt.Println(v...)
+	log.Println(v...)
 }
 
 func logAbortReason(reason ...any) {
 	r := []any{"No Deadlock:"}
 	r = append(r, reason...)
 	utils.LogInfo(r...)
-	fmt.Println(r...)
+	log.Println(r...)
 }
 
 // Lock Depdendency methods.
@@ -520,11 +509,6 @@
 		lock_id:      e.lock_id,
 		vector_clock: e.vector_clock.Copy(),
 	}
-=======
-func logAbortReason(reason string) {
-	return
-	log.Println("No Deadlock: ", reason)
->>>>>>> 7b4fdd08
 }
 
 // Lock methods.
