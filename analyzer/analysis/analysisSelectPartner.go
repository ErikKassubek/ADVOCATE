// Copyrigth (c) 2024 Erik Kassubek
//
// File: analysisSelectPartner.go
// Brief: Trace analysis for detection of select cases without any possible partners
//
// Author: Erik Kassubek
// Created: 2024-03-04
//
// License: BSD-3-Clause

package analysis

import (
	"analyzer/clock"
	"analyzer/results"
<<<<<<< HEAD
=======
	"analyzer/timer"
>>>>>>> 7b4fdd08
	"analyzer/utils"
	"strconv"
	"strings"
)

/*
* CheckForSelectCaseWithoutPartner checks for select cases without a valid
* partner. Call when all elements have been processed.
 */
func CheckForSelectCaseWithoutPartner() {
	timer.Start(timer.AnaSelWithoutPartner)
	defer timer.Stop(timer.AnaSelWithoutPartner)

	// check if not selected cases could be partners
	for i, c1 := range selectCases {
		for j := i + 1; j < len(selectCases); j++ {
			c2 := selectCases[j]

			// if c1.partnerFound && c2.partnerFound {
			// 	continue
			// }

			if c1.chanID != c2.chanID || c1.elem.elem.GetTID() == c2.elem.elem.GetTID() || c1.send == c2.send {
				continue
			}

			if c2.send { // c1 should be send, c2 should be recv
				c1, c2 = c2, c1
			}

			hb := clock.GetHappensBefore(c1.elem.vc, c2.elem.vc)
			found := false
			if c1.buffered && (hb == clock.Concurrent || hb == clock.After) {
				found = true
			} else if !c1.buffered && hb == clock.Concurrent {
				found = true
			}

			if found {
				selectCases[i].partnerFound = true
				selectCases[j].partnerFound = true
				selectCases[i].partner = append(selectCases[i].partner, ElemWithVcVal{selectCases[j].sel, selectCases[j].sel.GetVC(), 0})
				selectCases[j].partner = append(selectCases[j].partner, ElemWithVcVal{selectCases[i].sel, selectCases[i].sel.GetVC(), 0})
			}
		}
	}

	if len(selectCases) == 0 {
		return
	}

	// collect all cases with no partner and all not triggered cases with partner

	casesWithoutPartner := make(map[string][]results.ResultElem) // tID -> cases
	casesWithoutPartnerInfo := make(map[string][]int)            // tID -> [routine, selectID]

	for cIndex, c := range selectCases {
		opjType := "C"
		if c.send {
			opjType += "S"
		} else {
			opjType += "R"
		}

		partnerResult := make([]results.ResultElem, 0)

		if c.partnerFound {
			c.sel.casesWithPosPartner = append(c.sel.casesWithPosPartner, c.casi)
			numberSelectCasesWithPartner++

			if c.exec {
				continue
			}

			// file, line, tPre, err := infoFromTID(c.vcTID.TID)
			// if err != nil {
			// 	continue
			// }

			// sel := results.TraceElementResult{
			// 	RoutineID: c.vcTID.Routine,
			// 	ObjID:     c.sel.GetID(),
			// 	TPre:      tPre,
			// 	ObjType:   "SS",
			// 	File:      file,
			// 	Line:      line,
			// }

			// ca := results.SelectCaseResult{
			// 	SelID:   c.sel.GetID(),
			// 	ObjID:   c.chanID,
			// 	ObjType: opjType,
			// 	Routine: c.vcTID.Routine,
			// 	Index:   cIndex,
			// }

			for _, p := range c.partner {
				pos := strings.Split(p.Elem.GetPos(), ":")
				if len(pos) < 2 {
					continue
				}

				line, err := strconv.Atoi(pos[1])
				if err != nil {
					continue
				}

				partner := results.TraceElementResult{
					RoutineID: p.Elem.GetRoutine(),
					ObjID:     p.Elem.GetID(),
					TPre:      p.Elem.GetTPre(),
					ObjType:   "SS",
					File:      pos[0],
					Line:      line,
				}

				partnerResult = append(partnerResult, partner)
			}

			// if len(partnerResult) == 0 {
			// 	continue
			// }

			// if analysisCases["selectWithoutPartner"] {
			// 	results.Result(results.INFORMATION, results.SNotExecutedWithPartner,
			// 		"select", []results.ResultElem{sel, ca}, "partner", partnerResult)
			// }
			continue
		}

		tid := c.elem.elem.GetTID()
		routine := c.elem.elem.GetRoutine()

		arg2 := results.SelectCaseResult{
			SelID:   c.sel.GetID(),
			ObjID:   c.chanID,
			ObjType: opjType,
			Routine: routine,
			Index:   cIndex,
		}

		if _, ok := casesWithoutPartner[tid]; !ok {
			casesWithoutPartner[tid] = make([]results.ResultElem, 0)
			casesWithoutPartnerInfo[tid] = []int{routine, c.sel.GetID()}
		}

		casesWithoutPartner[tid] = append(casesWithoutPartner[tid], arg2)
	}

	for tID, cases := range casesWithoutPartner {
		if len(cases) == 0 {
			continue
		}

		info := casesWithoutPartnerInfo[tID]
		if len(info) != 2 {
			utils.LogError("info should have 2 elements: ", info)
			continue
		}

		file, line, tPre, err := infoFromTID(tID)
		if err != nil {
			utils.LogError(err.Error())
			continue
		}

		arg1 := results.TraceElementResult{
			RoutineID: info[0],
			ObjID:     info[1],
			TPre:      tPre,
			ObjType:   "SS",
			File:      file,
			Line:      line,
		}

		if analysisCases["selectWithoutPartner"] {
			results.Result(results.WARNING, results.ASelCaseWithoutPartner,
				"select", []results.ResultElem{arg1}, "case", cases)
		}
	}
}

/*
* CheckForSelectCaseWithoutPartnerSelect checks for select cases without a valid
* partner. Call whenever a select is processed.
* Args:
*   se (*TraceElementSelect): The trace elemen
*   vc (VectorClock): The vector clock
 */
func CheckForSelectCaseWithoutPartnerSelect(se *TraceElementSelect, vc clock.VectorClock) {
	timer.Start(timer.AnaSelWithoutPartner)
	defer timer.Stop(timer.AnaSelWithoutPartner)

	for casi, c := range se.cases {

		id := c.id

		buffered := (c.qSize > 0)
		send := (c.opC == SendOp)

		found := false
		executed := false
		var partner = make([]ElemWithVcVal, 0)

		if casi == se.chosenIndex && se.tPost != 0 {
			// no need to check if the channel is the chosen case
			executed = true
			p := se.GetPartner()
			if p != nil {
				found = true
				vcTID := ElemWithVcVal{
					p, p.vc.Copy(), 0,
				}
				partner = append(partner, vcTID)
			}
		} else {
			// not select cases
			if send {
				for _, mrr := range mostRecentReceive {
					if possiblePartner, ok := mrr[id]; ok {
						hb := clock.GetHappensBefore(vc, possiblePartner.Vc)
						if buffered && (hb == clock.Concurrent || hb == clock.Before) {
							found = true
							partner = append(partner, possiblePartner)
						} else if !buffered && hb == clock.Concurrent {
							found = true
							partner = append(partner, possiblePartner)
						}
					}
				}
			} else { // recv
				for _, mrs := range mostRecentSend {
					if possiblePartner, ok := mrs[id]; ok {
						hb := clock.GetHappensBefore(vc, possiblePartner.Vc)
						if buffered && (hb == clock.Concurrent || hb == clock.After) {
							found = true
							partner = append(partner, possiblePartner)
						} else if !buffered && hb == clock.Concurrent {
							found = true
							partner = append(partner, possiblePartner)
						}
					}
				}
			}
		}

		selectCases = append(selectCases,
			allSelectCase{se, id, elemWithVc{vc, se}, send, buffered, found, partner, executed, casi})

	}
}

/*
* CheckForSelectCaseWithoutPartnerChannel checks for select cases without a valid
* partner. Call whenever a channel operation is processed.
* Args:
*   id (int): The id of the channel
*   vc (VectorClock): The vector clock
*   tID (string): The position of the channel operation in the program
*   send (bool): True if the operation is a send
*   buffered (bool): True if the channel is buffered
*   sel (bool): True if the operation is part of a select statement
 */
func CheckForSelectCaseWithoutPartnerChannel(ch TraceElement, vc clock.VectorClock,
	send bool, buffered bool) {

	timer.Start(timer.AnaSelWithoutPartner)
	defer timer.Stop(timer.AnaSelWithoutPartner)

	for i, c := range selectCases {
		if c.partnerFound || c.chanID != ch.GetID() || c.send == send || c.elem.elem.GetTID() == ch.GetTID() {
			continue
		}

		hb := clock.GetHappensBefore(vc, c.elem.vc)
		found := false
		if send {
			if buffered && (hb == clock.Concurrent || hb == clock.Before) {
				found = true
			} else if !buffered && hb == clock.Concurrent {
				found = true
			}
		} else {
			if buffered && (hb == clock.Concurrent || hb == clock.After) {
				found = true
			} else if !buffered && hb == clock.Concurrent {
				found = true
			}
		}

		if found {
			selectCases[i].partnerFound = true
			selectCases[i].partner = append(selectCases[i].partner, ElemWithVcVal{ch, vc, 0})
		}
	}
}

/*
* CheckForSelectCaseWithoutPartnerClose checks for select cases without a valid
* partner. Call whenever a close operation is processed.
* Args:
*   id (int): The id of the channel
*   vc (VectorClock): The vector clock
 */
func CheckForSelectCaseWithoutPartnerClose(cl *TraceElementChannel, vc clock.VectorClock) {
	timer.Start(timer.AnaSelWithoutPartner)
	defer timer.Stop(timer.AnaSelWithoutPartner)

	for i, c := range selectCases {
		if c.partnerFound || c.chanID != cl.id || c.send {
			continue
		}

		hb := clock.GetHappensBefore(vc, c.elem.vc)
		found := false
		if c.buffered && (hb == clock.Concurrent || hb == clock.After) {
			found = true
		} else if !c.buffered && hb == clock.Concurrent {
			found = true
		}

		if found {
			selectCases[i].partnerFound = true
			selectCases[i].partner = append(selectCases[i].partner, ElemWithVcVal{cl, vc, 0})
		}
	}
}

/*
 * Get number of cases with possible partner
 */
func GetNumberSelectCasesWithPartner() int {
	return numberSelectCasesWithPartner
}

/*
 * Rerun the CheckForSelectCaseWithoutPartnerChannel for all channel. This
 * is needed to find potential communication partners for not executed
 * select cases, if the select was executed after the channel
 */
func rerunCheckForSelectCaseWithoutPartnerChannel() {
	for _, trace := range traces {
		for _, elem := range trace {
			if e, ok := elem.(*TraceElementChannel); ok {
				CheckForSelectCaseWithoutPartnerChannel(e, e.GetVC(),
					e.Operation() == SendOp, e.IsBuffered())
			}
		}
	}
}<|MERGE_RESOLUTION|>--- conflicted
+++ resolved
@@ -13,10 +13,7 @@
 import (
 	"analyzer/clock"
 	"analyzer/results"
-<<<<<<< HEAD
-=======
 	"analyzer/timer"
->>>>>>> 7b4fdd08
 	"analyzer/utils"
 	"strconv"
 	"strings"
