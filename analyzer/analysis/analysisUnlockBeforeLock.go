--- conflicted
+++ resolved
@@ -58,12 +58,9 @@
  * If the maximum flow is smaller than the number of unlock operations, a unlock before lock is possible.
  */
 func checkForUnlockBeforeLock() {
-<<<<<<< HEAD
-=======
 	timer.Start(timer.AnaUnlock)
 	defer timer.Stop(timer.AnaUnlock)
 
->>>>>>> 7b4fdd08
 	for id := range allUnlocks { // for all mutex ids
 		// if a lock and the corresponding unlock is always in the same routine, this cannot happen
 		if sameRoutine(allLocks[id], allUnlocks[id]) {
