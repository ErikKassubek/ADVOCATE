--- conflicted
+++ resolved
@@ -12,18 +12,12 @@
 
 import (
 	"errors"
-<<<<<<< HEAD
-=======
 	"fmt"
->>>>>>> 7b4fdd08
 	"math"
 	"strconv"
 
 	"analyzer/clock"
-<<<<<<< HEAD
-=======
 	"analyzer/timer"
->>>>>>> 7b4fdd08
 	"analyzer/utils"
 )
 
@@ -485,11 +479,7 @@
 		op = "C"
 	default:
 		utils.LogError("Unknown channel operation: " + strconv.Itoa(int(ch.opC)))
-<<<<<<< HEAD
-		res = " "
-=======
 		op = "-"
->>>>>>> 7b4fdd08
 	}
 
 	cl := "f"
@@ -582,13 +572,7 @@
 		case RecvOp: // should not occur, but better save than sorry
 			if ch.partner != nil {
 				ch.partner.vc = currentVCHb[ch.partner.routine].Copy()
-<<<<<<< HEAD
-				if currentIndex[ch.partner.routine] >= 0 && currentIndex[ch.partner.routine] < len(currentIndex) && ch.partner.routine >= 0 && ch.partner.routine < len(traces) {
-					Unbuffered(traces[ch.partner.routine][currentIndex[ch.partner.routine]], ch, currentVCHb)
-				}
-=======
 				Unbuffered(ch.partner, ch, currentVCHb)
->>>>>>> 7b4fdd08
 				// advance index of receive routine, send routine is already advanced
 				increaseIndex(ch.partner.routine)
 			} else {
@@ -603,25 +587,6 @@
 		default:
 			err := "Unknown operation: " + ch.ToString()
 			utils.LogError(err)
-<<<<<<< HEAD
-		}
-	} else { // buffered channel
-		switch ch.opC {
-		case SendOp:
-			Send(ch, currentVCHb, fifo)
-		case RecvOp:
-			if ch.cl { // recv on closed channel
-				RecvC(ch, currentVCHb, true)
-			} else {
-				Recv(ch, currentVCHb, fifo)
-			}
-		case CloseOp:
-			Close(ch, currentVCHb)
-		default:
-			err := "Unknown operation: " + ch.ToString()
-			utils.LogError(err)
-=======
->>>>>>> 7b4fdd08
 		}
 	}
 }
