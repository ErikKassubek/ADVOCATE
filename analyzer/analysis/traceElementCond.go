--- conflicted
+++ resolved
@@ -211,9 +211,6 @@
 }
 
 /*
-<<<<<<< HEAD
- * Get the string representation of the object type
-=======
  * Get the vector clock of the element for the weak must happens before relation
  * Returns:
  *   VectorClock: The vector clock of the element
@@ -223,13 +220,7 @@
 }
 
 /*
- * Get all to element concurrent wait, broadcast and signal operations on the same condition variable
- * Args:
- *   element (traceElement): The element
- *   filter ([]string): The types of the elements to return
- * Returns:
- *   []*traceElement: The concurrent elements
->>>>>>> 95b00147
+ * Get the string representation of the object type
  */
 func (co *TraceElementCond) GetObjType(operation bool) string {
 	if !operation {
