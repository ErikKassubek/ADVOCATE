// Copyright (c) 2024 Erik Kassubek
//
// File: traceElementFork.go
// Brief: Struct and functions for fork operations in the trace
//
// Author: Erik Kassubek
// Created: 2023-08-08
//
// License: BSD-3-Clause

package analysis

import (
	"analyzer/clock"
	"errors"
	"fmt"
	"strconv"
)

/*
* TraceElementFork is a trace element for a go statement
* MARK: Struct
* Fields:
*   index (int): Index in the routine
*   routine (int): The routine id
*   tpost (int): The timestamp at the end of the event
*   id (int): The id of the new go statement
*   file (string), line(int): The position of the trace element in the file
 */
type TraceElementFork struct {
	index   int
	routine int
	tPost   int
	id      int
	file    string
	line    int
	vc      clock.VectorClock
<<<<<<< HEAD
	rel1    []TraceElement
	rel2    []TraceElement
=======
	vcWmHB  clock.VectorClock
>>>>>>> 95b00147
}

/*
 * Create a new go statement trace element
 * MARK: New
 * Args:
 *   routine (int): The routine id
 *   tPost (string): The timestamp at the end of the event
 *   id (string): The id of the new routine
 *   pos (string): The position of the trace element in the file
 */
func AddTraceElementFork(routine int, tPost string, id string, pos string) error {
	tPostInt, err := strconv.Atoi(tPost)
	if err != nil {
		return errors.New("tpre is not an integer")
	}

	idInt, err := strconv.Atoi(id)
	if err != nil {
		return errors.New("id is not an integer")
	}

	file, line, err := posFromPosString(pos)
	if err != nil {
		return err
	}

	elem := TraceElementFork{
		index:   numberElemsInTrace(routine),
		routine: routine,
		tPost:   tPostInt,
		id:      idInt,
		file:    file,
		line:    line,
		rel1:    make([]TraceElement, 2),
		rel2:    make([]TraceElement, 0),
	}
	AddElementToTrace(&elem)
	return nil
}

// MARK Getter

/*
 * Get the id of the element
 * Returns:
 *   int: The id of the element
 */
func (fo *TraceElementFork) GetID() int {
	return fo.id
}

/*
 * Get the routine of the element
 * Returns:
 *   int: The routine of the element
 */
func (fo *TraceElementFork) GetRoutine() int {
	return fo.routine
}

/*
 * Get the tpre of the element. For atomic elements, tpre and tpost are the same
 * Returns:
 *   int: The tpre of the element
 */
func (fo *TraceElementFork) GetTPre() int {
	return fo.tPost
}

/*
 * Get the tpost of the element. For atomic elements, tpre and tpost are the same
 * Returns:
 *   int: The tpost of the element
 */
func (fo *TraceElementFork) GetTPost() int {
	return fo.tPost
}

/*
 * Get the timer, that is used for the sorting of the trace
 * Returns:
 *   int: The timer of the element
 */
func (fo *TraceElementFork) GetTSort() int {
	return fo.tPost
}

/*
 * Get the position of the operation.
 * Returns:
 *   string: The position of the element
 */
func (fo *TraceElementFork) GetPos() string {
	return fmt.Sprintf("%s:%d", fo.file, fo.line)
}

func (fo *TraceElementFork) GetReplayID() string {
	return fmt.Sprintf("%d:%s:%d", fo.routine, fo.file, fo.line)
}

func (fo *TraceElementFork) GetFile() string {
	return fo.file
}

func (fo *TraceElementFork) GetLine() int {
	return fo.line
}

/*
 * Get the tID of the element.
 * Returns:
 *   string: The tID of the element
 */
func (fo *TraceElementFork) GetTID() string {
	return fo.GetPos() + "@" + strconv.Itoa(fo.tPost)
}

/*
 * Get the vector clock of the element
 * Returns:
 *   VectorClock: The vector clock of the element
 */
func (fo *TraceElementFork) GetVC() clock.VectorClock {
	return fo.vc
}

func (fo *TraceElementFork) GetVCWmHB() clock.VectorClock {
	return fo.vcWmHB
}

/*
 * Get the string representation of the object type
 */
func (fo *TraceElementFork) GetObjType(operation bool) string {
	if operation {
		return ObjectTypeFork + "F"
	}
	return ObjectTypeFork
}

func (fo *TraceElementFork) IsEqual(elem TraceElement) bool {
	return fo.routine == elem.GetRoutine() && fo.ToString() == elem.ToString()
}

func (fo *TraceElementFork) GetTraceIndex() (int, int) {
	return fo.routine, fo.index
}

// MARK: Setter

/*
 * Set the tPre and tPost of the element
 * Args:
 *   time (int): The tPre and tPost of the element
 */
func (fo *TraceElementFork) SetT(time int) {
	fo.tPost = time
}

/*
 * Set the tpre of the element.
 * Args:
 *   tPre (int): The tpre of the element
 */
func (fo *TraceElementFork) SetTPre(tPre int) {
	fo.tPost = tPre
}

/*
 * Set the timer, that is used for the sorting of the trace
 * Args:
 *   tSort (int): The timer of the element
 */
func (fo *TraceElementFork) SetTSort(tpost int) {
	fo.SetTPre(tpost)
	fo.tPost = tpost
}

/*
 * Set the timer, that is used for the sorting of the trace, only if the original
 * value was not 0
 * Args:
 *   tSort (int): The timer of the element
 */
func (fo *TraceElementFork) SetTWithoutNotExecuted(tSort int) {
	fo.SetTPre(tSort)
	if fo.tPost != 0 {
		fo.tPost = tSort
	}
}

/*
 * Get the simple string representation of the element
 * MARK: ToString
 * Returns:
 *   string: The simple string representation of the element
 */
func (fo *TraceElementFork) ToString() string {
	return "G" + "," + strconv.Itoa(fo.tPost) + "," + strconv.Itoa(fo.id) +
		"," + fo.GetPos()
}

/*
 * Update and calculate the vector clock of the element
 * MARK: VectorClock
 */
func (fo *TraceElementFork) updateVectorClock() {
	fo.vc = currentVCHb[fo.routine].Copy()
	fo.vcWmHB = currentVCWmhb[fo.routine].Copy()

	Fork(fo, currentVCHb, currentVCWmhb)
}

/*
 * Copy the element
 * Returns:
 *   TraceElement: The copy of the element
 */
func (fo *TraceElementFork) Copy() TraceElement {
	return &TraceElementFork{
		index:   fo.index,
		routine: fo.routine,
		tPost:   fo.tPost,
		id:      fo.id,
		file:    fo.file,
		line:    fo.line,
		vc:      fo.vc.Copy(),
		vcWmHB:  fo.vcWmHB.Copy(),
	}
}

// MARK: GoPie
func (fo *TraceElementFork) AddRel1(elem TraceElement, pos int) {
	if pos < 0 || pos > 1 {
		return
	}
	fo.rel1[pos] = elem
}

func (fo *TraceElementFork) AddRel2(elem TraceElement) {
	fo.rel2 = append(fo.rel2, elem)
}

func (fo *TraceElementFork) GetRel1() []TraceElement {
	return fo.rel1
}

func (fo *TraceElementFork) GetRel2() []TraceElement {
	return fo.rel2
}<|MERGE_RESOLUTION|>--- conflicted
+++ resolved
@@ -35,12 +35,9 @@
 	file    string
 	line    int
 	vc      clock.VectorClock
-<<<<<<< HEAD
+	vcWmHB  clock.VectorClock
 	rel1    []TraceElement
 	rel2    []TraceElement
-=======
-	vcWmHB  clock.VectorClock
->>>>>>> 95b00147
 }
 
 /*
