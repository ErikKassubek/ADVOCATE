--- conflicted
+++ resolved
@@ -224,14 +224,9 @@
  * Update and calculate the vector clock of the element
  * MARK: VectorClock
  */
-<<<<<<< HEAD
 func (re *TraceElementRoutineEnd) updateVectorClock() {
 	re.vc = currentVCHb[re.routine].Copy()
-=======
-func (fo *TraceElementRoutineEnd) updateVectorClock() {
-	fo.vc = currentVCHb[fo.routine].Copy()
-	fo.vcWmHB = currentVCHb[fo.routine].Copy()
->>>>>>> 95b00147
+	re.vcWmHB = currentVCHb[re.routine].Copy()
 }
 
 /*
@@ -241,17 +236,11 @@
  */
 func (re *TraceElementRoutineEnd) Copy() TraceElement {
 	return &TraceElementRoutineEnd{
-<<<<<<< HEAD
 		index:   re.index,
 		routine: re.routine,
 		tPost:   re.tPost,
 		vc:      re.vc.Copy(),
-=======
-		routine: fo.routine,
-		tPost:   fo.tPost,
-		vc:      fo.vc.Copy(),
-		vcWmHB:  fo.vcWmHB.Copy(),
->>>>>>> 95b00147
+		vcWmHB:  re.vcWmHB.Copy(),
 	}
 }
 
