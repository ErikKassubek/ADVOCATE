--- conflicted
+++ resolved
@@ -250,15 +250,10 @@
 	"DS": "Conditional Variable: Signal",
 	"OE": "Once: Done Executed",
 	"ON": "Once: Done Not Executed (because the once was already executed)",
-<<<<<<< HEAD
 	"RF": "Routine: Fork",
 	"RE": "Routine: End",
-=======
-	"GF": "Routine: Fork",
-	"GE": "Routine: End",
 	"DH": "Mutex: Causing deadlock",
 	"DC": "Mutex: Part of deadlock",
->>>>>>> 95b00147
 }
 
 func init() {
