--- conflicted
+++ resolved
@@ -12,10 +12,7 @@
 
 import (
 	"analyzer/stats"
-<<<<<<< HEAD
-=======
 	"analyzer/timer"
->>>>>>> 7b4fdd08
 	"analyzer/toolchain"
 	"analyzer/utils"
 	"fmt"
@@ -48,129 +45,12 @@
 * Create the fuzzing data
 * Args:
 * 	modeMain (bool): if true, run fuzzing on main function, otherwise on test
-<<<<<<< HEAD
 * 	advocate (string): path to advocate
 * 	progPath (string): path to the folder containing the prog/test
 * 	progName (string): name of the program
 * 	name (string): If modeMain, name of the executable, else name of the test
 * 	ignoreAtomic (bool): if true, ignore atomics for replay
 * 	hBInfoFuzzing (bool): whether to us HB info in fuzzing
-* 	fullAnalysis (bool): if true, run full analysis and replay, otherwise only detect actual bugs
-* 	meaTime (bool): measure runtime
-* 	notExec (bool): find never executed operations
-* 	stats (bool): create statistics
-* 	keepTraces (bool): keep the traces after analysis
- */
-func Fuzzing(modeMain bool, advocate, progPath, progName, name string, ignoreAtomic,
-	hBInfoFuzzing, fullAnalysis, meaTime, notExec, createStats, keepTraces bool) error {
-
-	utils.LogInfo("Start fuzzing")
-
-	// run either fuzzing on main or fuzzing on one test
-	if modeMain || name != "" {
-		if modeMain {
-			utils.LogError("Run fuzzing on main function")
-		} else {
-			utils.LogError("Run fuzzing on test ", name)
-		}
-
-		err := runFuzzing(modeMain, advocate, progPath, progName, name, ignoreAtomic,
-			hBInfoFuzzing, fullAnalysis, meaTime, notExec, createStats, keepTraces, true)
-
-		if createStats {
-			err := stats.CreateStatsFuzzing(getPath(progPath), progName)
-			if err != nil {
-				utils.LogError("Failed to create fuzzing stats: ", err.Error())
-			}
-			err = stats.CreateStatsTotal(getPath(progPath), progName)
-			if err != nil {
-				utils.LogError("Failed to create total stats: ", err.Error())
-			}
-		}
-
-		return err
-	}
-
-	utils.LogInfo("Run fuzzing on all tests")
-
-	// run fuzzing on all tests
-	testFiles, err := toolchain.FindTestFiles(progPath)
-	if err != nil {
-		return fmt.Errorf("Failed to find test files: %v", err)
-	}
-
-	totalFiles := len(testFiles)
-
-	utils.LogInfof("Found %d test files", totalFiles)
-
-	// Process each test file
-	for i, testFile := range testFiles {
-		utils.LogInfof("Progress %s: %d/%d\n", progName, i+1, totalFiles)
-		utils.LogInfof("Processing file: %s\n", testFile)
-
-		testFunctions, err := toolchain.FindTestFunctions(testFile)
-		if err != nil || len(testFunctions) == 0 {
-			utils.LogError("Could not find test functions in ", testFile)
-			continue
-		}
-
-		for j, testFunc := range testFunctions {
-			resetFuzzing()
-
-			utils.LogInfof("Run fuzzing for %s->%s", testFile, testFunc)
-
-			firstRun := (i == 0 && j == 0)
-
-			err := runFuzzing(false, advocate, progPath, progName, testFunc, ignoreAtomic,
-				hBInfoFuzzing, fullAnalysis, meaTime, notExec, createStats, keepTraces, firstRun)
-			if err != nil {
-				utils.LogError("Error in fuzzing: ", err.Error())
-			}
-		}
-	}
-
-	if createStats {
-		err := stats.CreateStatsFuzzing(getPath(progPath), progName)
-		if err != nil {
-			utils.LogError("Failed to create fuzzing stats: ", err.Error())
-		}
-		err = stats.CreateStatsTotal(getPath(progPath), progName)
-		if err != nil {
-			utils.LogError("Failed to create total stats: ", err.Error())
-		}
-	}
-
-	return nil
-}
-
-/*
-* Run Fuzzing on one program/test
-* Args:
-* 	modeMain (bool): if true, run fuzzing on main function, otherwise on test
-=======
->>>>>>> 7b4fdd08
-* 	advocate (string): path to advocate
-* 	progPath (string): path to the folder containing the prog/test
-* 	progName (string): name of the program
-* 	name (string): If modeMain, name of the executable, else name of the test
-* 	ignoreAtomic (bool): if true, ignore atomics for replay
-* 	hBInfoFuzzing (bool): whether to us HB info in fuzzing
-<<<<<<< HEAD
-* 	fullAnalysis (bool): if true, run full analysis and replay, otherwise only detect actual bugs
-* 	meaTime (bool): measure runtime
-* 	notExec (bool): find never executed operations
-* 	createStats (bool): create statistics
-* 	keepTraces (bool): keep the traces after analysis
-* 	firstRun (bool): this is the first run, only set to false for fuzzing (except for the first fuzzing)
- */
-func runFuzzing(modeMain bool, advocate, progPath, progName, name string, ignoreAtomic,
-	hBInfoFuzzing, fullAnalysis, meaTime, notExec, createStats, keepTraces, firstRun bool) error {
-	useHBInfoFuzzing = hBInfoFuzzing
-	runFullAnalysis = fullAnalysis
-
-	progDir := getPath(progPath)
-
-=======
 * 	meaTime (bool): measure runtime
 * 	notExec (bool): find never executed operations
 * 	stats (bool): create statistics
@@ -299,7 +179,6 @@
 
 	clearDataFull()
 
->>>>>>> 7b4fdd08
 	startTime := time.Now()
 
 	// while there are available mutations, run them
@@ -317,37 +196,10 @@
 		firstRun = firstRun && (numberFuzzingRuns == 0)
 
 		// Run the test/mutation
-<<<<<<< HEAD
 
 		mode := "test"
 		if modeMain {
 			mode = "main"
-		}
-		err := toolchain.Run(mode, advocate, progPath, name, progName, name,
-			0, numberFuzzingRuns, ignoreAtomic, meaTime, notExec, createStats, keepTraces, firstRun, false)
-		if err != nil {
-			fmt.Println(err.Error())
-		}
-
-		// TODO: the function to get all the infos required for isInteresting and
-		// numberMutations is called in modeAnalyzer in the main.go file, which
-		// itself is run by the toolchain.Run function via function injection.
-		// At some point this should be refactored to make it less complicated
-
-		// add new mutations based on GFuzz select
-		if isInterestingSelect() {
-			numberMut := numberMutations()
-			flipProb := getFlipProbability()
-			numMutAdd := createMutationsSelect(numberMut, flipProb)
-			utils.LogInfof("Add %d mutations to queue\n", numMutAdd)
-		} else {
-			utils.LogInfo("Add 0 mutations to queue")
-=======
-
-		mode := "test"
-		if modeMain {
-			mode = "main"
->>>>>>> 7b4fdd08
 		}
 		err := toolchain.Run(mode, advocate, progPath, name, progName, name,
 			0, numberFuzzingRuns, ignoreAtomic, meaTime, notExec, createStats, keepTraces, firstRun, cont, fileNumber, testNumber)
@@ -377,12 +229,7 @@
 
 		// clean up
 		clearData()
-<<<<<<< HEAD
-		// analysis.ClearData()
-		// analysis.ClearTrace()
-=======
 		timer.ResetFuzzing()
->>>>>>> 7b4fdd08
 
 		numberFuzzingRuns++
 
