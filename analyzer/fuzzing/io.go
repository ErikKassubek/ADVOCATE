--- conflicted
+++ resolved
@@ -18,12 +18,9 @@
 )
 
 func writeMutationToFile(pathToFolder string, mut mutation) error {
-<<<<<<< HEAD
-=======
 	timer.Start(timer.Io)
 	defer timer.Stop(timer.Io)
 
->>>>>>> 7b4fdd08
 	mutSel := mut.mutSel
 	mutFlow := mut.mutFlow
 
@@ -55,11 +52,7 @@
 		}
 	}
 
-<<<<<<< HEAD
-	_, err = file.WriteString(sep)
-=======
 	_, err = file.WriteString(sep + "\n")
->>>>>>> 7b4fdd08
 
 	for pos, count := range mutFlow {
 		content := fmt.Sprintf("%s;%d\n", pos, count)
