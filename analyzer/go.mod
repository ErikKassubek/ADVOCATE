module analyzer

<<<<<<< HEAD
go 1.23.6
=======
go 1.24
>>>>>>> 7b4fdd08

require github.com/shirou/gopsutil v3.21.11+incompatible

require (
	github.com/go-ole/go-ole v1.2.6 // indirect
	github.com/stretchr/testify v1.9.0 // indirect
	github.com/yusufpapurcu/wmi v1.2.4 // indirect
	golang.org/x/sys v0.20.0 // indirect
)<|MERGE_RESOLUTION|>--- conflicted
+++ resolved
@@ -1,10 +1,6 @@
 module analyzer
 
-<<<<<<< HEAD
-go 1.23.6
-=======
 go 1.24
->>>>>>> 7b4fdd08
 
 require github.com/shirou/gopsutil v3.21.11+incompatible
 
