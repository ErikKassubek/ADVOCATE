// Copyrigth (c) 2024 Erik Kassubek
//
// File: reader.go
// Brief: Read trace files and create the internal trace
//
// Author: Erik Kassubek
// Created: 2023-08-08
//
// License: BSD-3-Clause

/*
Package reader provides functions for reading and processing log files.
*/
package io

import (
	"analyzer/analysis"
<<<<<<< HEAD
=======
	"analyzer/timer"
>>>>>>> 7b4fdd08
	"analyzer/utils"
	"bufio"
	"errors"
	"fmt"
	"os"
	"path/filepath"
	"strconv"
	"strings"
)

/*
 * Create the trace from all files in a folder.
 * Args:
 *   filePath (string): The path to the folder
 *   ignoreAtomics (bool): If atomic operations should be ignored
 * Returns:
 *   int: The number of routines
 *   int: The number of elements
 *   error: An error if the trace could not be created
 */
<<<<<<< HEAD
func CreateTraceFromFiles(folderPath string, ignoreAtomics bool) (int, bool, error) {
=======
func CreateTraceFromFiles(folderPath string, ignoreAtomics bool) (int, int, error) {
	timer.Start(timer.Io)
	defer timer.Stop(timer.Io)

>>>>>>> 7b4fdd08
	numberRoutines := 0
	// traverse all files in the folder
	files, err := os.ReadDir(folderPath)
	if err != nil {
		return 0, 0, err
	}

	elemCounter := 0
	for _, file := range files {
		if file.IsDir() {
			continue
		}

		if file.Name() == "times.log" {
			continue
		}

		filePath := filepath.Join(folderPath, file.Name())

		if file.Name() == "trace_info.log" {
			getTraceInfoFromFile(filePath)
		}

		routine, err := getRoutineFromFileName(file.Name())
		if err != nil {
			continue
		}
		numberRoutines = max(numberRoutines, routine)

		numberElems, err := createTraceFromFile(filePath, routine, ignoreAtomics)
		if err != nil {
			return 0, elemCounter, err
		}
		elemCounter += numberElems
	}

	analysis.Sort()

	return numberRoutines, elemCounter, nil
}

func getTraceInfoFromFile(filePath string) error {
	file, err := os.Open(filePath)
	if err != nil {
		utils.LogError("Error opening file: " + filePath)
		return err
	}

	scanner := bufio.NewScanner(file)

	exitCode := 0
	exitPos := ""

	for scanner.Scan() {
		line := scanner.Text()
		lineSplit := strings.Split(line, "!")
		if len(lineSplit) != 2 {
			continue
		}

		switch lineSplit[0] {
		case "Timeout":
			if lineSplit[1] == "true" {
				analysis.SetTimeoutHappened(true)
			}
		case "Runtime":
			rt, err := strconv.Atoi(lineSplit[1])
			if err == nil {
				analysis.SetRuntimeDurationSec(rt)
			}
		case "ExitCode":
			ec, err := strconv.Atoi(lineSplit[1])
			if err != nil {
				exitCode = ec
			}
		case "ExitPosition":
			exitPos = lineSplit[1]
		}
	}

	analysis.SetExitInfo(exitCode, exitPos)

	return nil
}

/*
 * Read and build the trace from a file
 * Args:
 *   filePath (string): The path to the log file
 *   routine (int): The routine id
 *   ignoreAtomics (bool): If atomic operations should be ignored
 * Returns:
 *   int: number of elements
 *	 error: An error if the trace could not be created
 */
func createTraceFromFile(filePath string, routine int, ignoreAtomics bool) (int, error) {
	file, err := os.Open(filePath)
	if err != nil {
		utils.LogError("Error opening file: " + filePath)
<<<<<<< HEAD
		return false, err
=======
		return 0, err
>>>>>>> 7b4fdd08
	}

	scanner := bufio.NewScanner(file)

	counter := 0
	for scanner.Scan() {
		line := scanner.Text()
		err := processElement(line, routine, ignoreAtomics)
		if err != nil {
			utils.LogError("Error in processing trace element: ", err)
		}
<<<<<<< HEAD
		containsElem = true
=======
		counter++
>>>>>>> 7b4fdd08
	}

	file.Close()

	return counter, scanner.Err()
}

/*
 * Process one element from the log file.
 * Args:
 *   element (string): The element to process
 *   routine (int): The routine id, equal to the line number
 *   ignoreAtomics (bool): If atomic operations should be ignored
 * Returns:
 *   error: An error if the element could not be processed
 */
func processElement(element string, routine int, ignoreAtomics bool) error {
	if element == "" {
		return errors.New("Element is empty")
	}
	fields := strings.Split(element, ",")
	var err error
	switch fields[0] {
	case "A":
		if ignoreAtomics {
			return nil
		}
		err = analysis.AddTraceElementAtomic(routine, fields[1], fields[2], fields[3], fields[4])
	case "C":
		if len(fields) != 10 {
			return fmt.Errorf("Invalid element: %s. Len: %d. Expected len: 10", element, len(fields))
		}
		err = analysis.AddTraceElementChannel(routine, fields[1], fields[2],
			fields[3], fields[4], fields[5], fields[6], fields[7], fields[8], fields[9])
	case "M":
		if len(fields) != 8 {
			return fmt.Errorf("Invalid element: %s. Len: %d. Expected len: 8", element, len(fields))
		}
		err = analysis.AddTraceElementMutex(routine, fields[1], fields[2],
			fields[3], fields[4], fields[5], fields[6], fields[7])
	case "G":
		if len(fields) != 4 {
			return fmt.Errorf("Invalid element: %s. Len: %d. Expected len: 4", element, len(fields))
		}
		err = analysis.AddTraceElementFork(routine, fields[1], fields[2], fields[3])
	case "S":
		if len(fields) != 7 {
			return fmt.Errorf("Invalid element: %s. Len: %d. Expected len: 7", element, len(fields))
		}
		err = analysis.AddTraceElementSelect(routine, fields[1], fields[2], fields[3],
			fields[4], fields[5], fields[6])
	case "W":
		if len(fields) != 8 {
			return fmt.Errorf("Invalid element: %s. Len: %d. Expected len: 8", element, len(fields))
		}
		err = analysis.AddTraceElementWait(routine, fields[1], fields[2], fields[3],
			fields[4], fields[5], fields[6], fields[7])
	case "O":
		if len(fields) != 6 {
			return fmt.Errorf("Invalid element: %s. Len: %d. Expected len: 6", element, len(fields))
		}
		err = analysis.AddTraceElementOnce(routine, fields[1], fields[2], fields[3],
			fields[4], fields[5])
	case "D":
		if len(fields) != 6 {
			return fmt.Errorf("Invalid element: %s. Len: %d. Expected len: 6", element, len(fields))
		}
		err = analysis.AddTraceElementCond(routine, fields[1], fields[2], fields[3],
			fields[4], fields[5])
	case "N":
		if len(fields) != 6 {
			return fmt.Errorf("Invalid element: %s. Len: %d. Expected len: 6", element, len(fields))
		}
		err = analysis.AddTraceElementNew(routine, fields[1], fields[2], fields[3],
			fields[4], fields[5])
	case "E":
		if len(fields) != 2 {
			return fmt.Errorf("Invalid element: %s. Len: %d. Expected len: 2", element, len(fields))
		}
		err = analysis.AddTraceElementRoutineEnd(routine, fields[1])
	default:
		return errors.New("Unknown element type in: " + element)
	}

	if err != nil {
		return err
	}

	return nil
}

func getRoutineFromFileName(fileName string) (int, error) {
	// the file name is "trace_routineID.log"
	// remove the .log at the end
	fileName1 := strings.TrimSuffix(fileName, ".log")
	if fileName1 == fileName {
		return 0, errors.New("File name does not end with .log")
	}

	fileName2 := strings.TrimPrefix(fileName1, "trace_")
	if fileName2 == fileName1 {
		return 0, errors.New("File name does not start with trace_")
	}

	routine, err := strconv.Atoi(fileName2)
	if err != nil {
		return 0, err
	}

	return routine, nil
}<|MERGE_RESOLUTION|>--- conflicted
+++ resolved
@@ -15,10 +15,7 @@
 
 import (
 	"analyzer/analysis"
-<<<<<<< HEAD
-=======
 	"analyzer/timer"
->>>>>>> 7b4fdd08
 	"analyzer/utils"
 	"bufio"
 	"errors"
@@ -39,14 +36,10 @@
  *   int: The number of elements
  *   error: An error if the trace could not be created
  */
-<<<<<<< HEAD
-func CreateTraceFromFiles(folderPath string, ignoreAtomics bool) (int, bool, error) {
-=======
 func CreateTraceFromFiles(folderPath string, ignoreAtomics bool) (int, int, error) {
 	timer.Start(timer.Io)
 	defer timer.Stop(timer.Io)
 
->>>>>>> 7b4fdd08
 	numberRoutines := 0
 	// traverse all files in the folder
 	files, err := os.ReadDir(folderPath)
@@ -146,11 +139,7 @@
 	file, err := os.Open(filePath)
 	if err != nil {
 		utils.LogError("Error opening file: " + filePath)
-<<<<<<< HEAD
-		return false, err
-=======
 		return 0, err
->>>>>>> 7b4fdd08
 	}
 
 	scanner := bufio.NewScanner(file)
@@ -162,11 +151,7 @@
 		if err != nil {
 			utils.LogError("Error in processing trace element: ", err)
 		}
-<<<<<<< HEAD
-		containsElem = true
-=======
 		counter++
->>>>>>> 7b4fdd08
 	}
 
 	file.Close()
