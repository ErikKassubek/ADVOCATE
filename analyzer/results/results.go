--- conflicted
+++ resolved
@@ -32,10 +32,6 @@
 	Empty ResultType = ""
 
 	// actual
-<<<<<<< HEAD
-	AUnknownPanic           ResultType = "A00"
-=======
->>>>>>> 7b4fdd08
 	ASendOnClosed           ResultType = "A01"
 	ARecvOnClosed           ResultType = "A02"
 	ACloseOnClosed          ResultType = "A03"
@@ -82,10 +78,6 @@
 	ACloseOnNilChannel:      "Actual close on nil channel",
 	ANegWG:                  "Actual negative Wait Group",
 	AUnlockOfNotLockedMutex: "Actual unlock of not locked mutex",
-<<<<<<< HEAD
-	AUnknownPanic:           "Unknown Panic",
-=======
->>>>>>> 7b4fdd08
 
 	PSendOnClosed:     "Possible send on closed channel:",
 	PRecvOnClosed:     "Possible receive on closed channel:",
@@ -105,13 +97,8 @@
 	LWaitGroup:         "Leak on wait group:",
 	LCond:              "Leak on conditional variable:",
 
-<<<<<<< HEAD
-	// SNotExecutedWithPartner: "Not executed select with potential partner",
-}
-=======
 	RUnknownPanic: "Unknown Panic",
 	RTimeout:      "Timeout",
->>>>>>> 7b4fdd08
 
 	// SNotExecutedWithPartner: "Not executed select with potential partner",
 }
@@ -287,11 +274,7 @@
 * Returns:
 *   int: number of bugs found
  */
-<<<<<<< HEAD
-func PrintSummary(noWarning bool, noPrint bool) (int, error) {
-=======
 func CreateResultFiles(noWarning bool, noPrint bool) (int, error) {
->>>>>>> 7b4fdd08
 	counter := 1
 	resMachine := ""
 	resReadable := "```\n==================== Summary ====================\n\n"
@@ -366,60 +349,34 @@
 	// write output readable
 	if _, err := os.Stat(outputReadableFile); err == nil {
 		if err := os.Remove(outputReadableFile); err != nil {
-<<<<<<< HEAD
-			return len(resultCriticalMachine) + len(resultsWarningMachine) + len(resultInformationMachine), err
-=======
 			return getNumberRes(noWarning, len(resultCriticalMachine), len(resultsWarningMachine), len(resultInformationMachine)), err
->>>>>>> 7b4fdd08
 		}
 	}
 
 	file, err := os.OpenFile(outputReadableFile, os.O_CREATE|os.O_WRONLY, 0644)
 	if err != nil {
-<<<<<<< HEAD
-		return len(resultCriticalMachine) + len(resultsWarningMachine) + len(resultInformationMachine), err
-=======
 		return getNumberRes(noWarning, len(resultCriticalMachine), len(resultsWarningMachine), len(resultInformationMachine)), err
->>>>>>> 7b4fdd08
 	}
 	defer file.Close()
 
 	if _, err := file.WriteString(resReadable); err != nil {
-<<<<<<< HEAD
-		return len(resultCriticalMachine) + len(resultsWarningMachine) + len(resultInformationMachine), err
-=======
 		return getNumberRes(noWarning, len(resultCriticalMachine), len(resultsWarningMachine), len(resultInformationMachine)), err
->>>>>>> 7b4fdd08
 	}
 
 	// write output machine
 	if _, err := os.Stat(outputMachineFile); err == nil {
 		if err := os.Remove(outputMachineFile); err != nil {
-<<<<<<< HEAD
-			return len(resultCriticalMachine) + len(resultsWarningMachine) + len(resultInformationMachine), err
-=======
 			return getNumberRes(noWarning, len(resultCriticalMachine), len(resultsWarningMachine), len(resultInformationMachine)), err
->>>>>>> 7b4fdd08
 		}
 	}
 
 	file, err = os.OpenFile(outputMachineFile, os.O_CREATE|os.O_WRONLY, 0644)
 	if err != nil {
-<<<<<<< HEAD
-		return len(resultCriticalMachine) + len(resultsWarningMachine) + len(resultInformationMachine), err
-=======
 		return getNumberRes(noWarning, len(resultCriticalMachine), len(resultsWarningMachine), len(resultInformationMachine)), err
->>>>>>> 7b4fdd08
 	}
 	defer file.Close()
 
 	if _, err := file.WriteString(resMachine); err != nil {
-<<<<<<< HEAD
-		return len(resultCriticalMachine) + len(resultsWarningMachine) + len(resultInformationMachine), err
-	}
-
-	return len(resultCriticalMachine) + len(resultsWarningMachine) + len(resultInformationMachine), nil
-=======
 		return getNumberRes(noWarning, len(resultCriticalMachine), len(resultsWarningMachine), len(resultInformationMachine)), err
 	}
 
@@ -431,7 +388,6 @@
 		return crit
 	}
 	return crit + warn + info
->>>>>>> 7b4fdd08
 }
 
 func stringInSlice(a string, list []string) bool {
@@ -451,12 +407,9 @@
 	resultInformationMachine = make([]string, 0)
 
 	resultWithoutTime = make([]string, 0)
-<<<<<<< HEAD
-=======
 
 	outputMachineFile = ""
 	outputReadableFile = ""
 
 	foundBug = false
->>>>>>> 7b4fdd08
 }