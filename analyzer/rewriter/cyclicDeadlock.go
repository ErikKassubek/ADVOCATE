// Copyright (c) 2024 Erik Kassubek
//
// File: cyclicDeadlock.go
// Brief: Rewrite trace for cyclic deadlocks
//
// Author: Erik Kassubek
// Created: 2024-04-05
//
// License: BSD-3-Clause

package rewriter

import (
	"analyzer/analysis"
	"analyzer/bugs"
	"analyzer/clock"
	"errors"
	"fmt"
)

<<<<<<< HEAD
/*
 * Given a cyclic deadlock, rewrite the trace to make the bug occur. The trace is rewritten as follows:
 * We already get this (ordered) cycle from the analysis (the cycle is ordered in
 * such a way, that the edges inside a routine always go down). We now have to
 * reorder in such a way, that for edges from a to b, where a and b are in different
 * routines, b is run before a. We do this by shifting the timer of all b back,
 * until it is greater as a.
 *
 * For the example we therefor get the the following:
 * ~~~
 *   T1         T2          T3
 * lock(m)
 * unlock(m)
 * lock(m)
 *            lock(n)
 * lock(n)
 * unlock(m)
 * unlock(n)
 *                        lock(o)
 *            lock(o)     lock(m)
 *            unlock(o)   unlock(m)
 *            unlock(n)   unlock(o)
 * ~~~
 *
 * If this can lead to operations having the same time stamp. In this case,
 * we decide arbitrarily, which operation is executed first. (In practice
 * we set the same timestamp in the rewritten trace and the replay mechanism
 * will then select one of them arbitrarily).
 * If this is done for all edges, we remove all unlock operations, which
 * do not have a lock operation in the circle behind them in the same routine.
 * After that, we add the start and end marker before the first, and after the
 * last lock operation in the cycle.
 * Therefore the final rewritten trace will be
 * ~~~
 *   T1         T2          T3
 * start()
 * lock(m)
 * unlock(m)
 * lock(m)
 *            lock(n)
 * lock(n)
 *                        lock(o)
 *            lock(o)     lock(m)
 * end()
 *
 * Args:
 * 	trace (*analysis.Trace): Pointer to the trace to rewrite
 * 	bug bugs.Bug: The bug to rewrite
 * Returns:
 * 	error
 */
func rewriteCyclicDeadlock(trace *analysis.Trace, bug bugs.Bug) error {
	firstTime := -1
	lastTime := -1

=======
func rewriteCyclicDeadlock(bug bugs.Bug) error {
>>>>>>> 95b00147
	if len(bug.TraceElement2) == 0 {
		return errors.New("no trace elements in bug")
	}

	if len(bug.TraceElement2) < 2 {
		return errors.New("at least 2 trace elements are needed for a deadlock")
	}

<<<<<<< HEAD
	// remove tail after lastTime
	trace.ShortenTrace(lastTime, true)
=======
	fmt.Println("Original trace:")
	analysis.PrintTrace([]string{}, true)
>>>>>>> 95b00147

	lastTime := findLastTime(bug.TraceElement2)

	// fmt.Println("Last time:", lastTime)

	// remove tail after lastTime and the last lock
	analysis.ShortenTrace(lastTime, true)
	for _, elem := range bug.TraceElement2 {
		analysis.ShortenRoutine(elem.GetRoutine(), elem.GetTSort())
	}

	var locksetElements []analysis.TraceElement
	currentTrace := analysis.GetTraces()

	// Find the lockset elements
	for i, elem := range bug.TraceElement2 {
		// This is one is guranteed to be in the lockset of elem
		prevElement := bug.TraceElement2[(i+len(bug.TraceElement2)-1)%len(bug.TraceElement2)]
		for j := len(currentTrace[elem.GetRoutine()]) - 1; j >= 0; j-- {
			locksetElement := currentTrace[elem.GetRoutine()][j]
			if locksetElement.GetID() != prevElement.GetID() {
				continue
			}
<<<<<<< HEAD

			// shift the routine of elem1 so that elem 2 is before elem1
			res := trace.ShiftRoutine(elem1.GetRoutine(), elem1.GetTPre(), elem2.GetTPre()-elem1.GetTPre()+1)

			if res {
				found = true
=======
			if !locksetElement.(*analysis.TraceElementMutex).IsLock() {
				continue
>>>>>>> 95b00147
			}
			locksetElements = append(locksetElements, locksetElement)
			break
		}
	}

<<<<<<< HEAD
	currentTrace := trace.GetTraces()
	lastTime = -1

	for routine := range routinesInCycle {
		found := false
		for i := len(currentTrace[routine]) - 1; i >= 0; i-- {
			elem := currentTrace[routine][i]
			switch elem := elem.(type) {
			case *analysis.TraceElementMutex:
				if (*elem).IsLock() {
					trace.ShortenRoutineIndex(routine, i, true)
					if lastTime == -1 || (*elem).GetTSort() > lastTime {
						lastTime = (*elem).GetTSort()
=======
	// If there are any unlocks in the remaining traces, try to ensure that those can happen before we run into the deadlock!
	for _, relevantRoutineElem := range bug.TraceElement2 {
		routine := relevantRoutineElem.GetRoutine()            // Iterate through all relevant routines
		for _, unlock := range analysis.GetTraces()[routine] { // Iterate through all remaining elements in the routine
			switch unlock := unlock.(type) {
			case *analysis.TraceElementMutex:
				if !(*unlock).IsLock() { // Find Unlock elements
					// Check if the unlocked mutex is in the locksets of the deadlock cycle
					for _, lockElem := range locksetElements {
						// If yes, make sure the unlock happens before the final lock attempts!
						if (*unlock).GetID() == lockElem.GetID() {
							// Do nothing if the unlock already happens before the lockset element
							if (*unlock).GetTPre() < lockElem.GetTPre() {
								break
							}

							// Move the as much of the routine of the deadlocking element as possible behind this unlock!
							var concurrentStartElem analysis.TraceElement = nil
							for _, possibleStart := range analysis.GetTraces()[lockElem.GetRoutine()] {
								if clock.GetHappensBefore(possibleStart.GetVCWmHB(), (*unlock).GetVCWmHB()) == clock.Concurrent {
									// fmt.Println("Concurrent to", possibleStart.GetTID(), possibleStart.GetTPre(), possibleStart.GetTPost(), possibleStart.GetRoutine(), possibleStart.GetID())
									concurrentStartElem = possibleStart
									break
								}
							}

							if concurrentStartElem == nil {
								fmt.Println("Could not find concurrent element for Routine", lockElem.GetRoutine(), "so we cannot move it behind unlock", unlock.GetID(), "in Routine", unlock.GetRoutine())
								break
							}

							routineEndElem := analysis.GetTraces()[lockElem.GetRoutine()][len(analysis.GetTraces()[lockElem.GetRoutine()])-1]
							analysis.ShiftRoutine(lockElem.GetRoutine(), concurrentStartElem.GetTPre(), ((*unlock).GetTSort()-concurrentStartElem.GetTSort())+1)
							if routineEndElem.GetTPost() > lastTime {
								lastTime = routineEndElem.GetTPost()
							}
							analysis.ShiftConcurrentOrAfterToAfter(unlock)
						}
>>>>>>> 95b00147
					}
				}
			}
		}
	}

<<<<<<< HEAD
	// add start and end signal
	analysis.AddTraceElementReplay(lastTime+1, exitCodeCyclic)
=======
	analysis.AddTraceElementReplay(lastTime+1, exitCodeCyclic, lastTime)

	fmt.Println("Rewritten Trace:")
	analysis.PrintTrace([]string{}, true)

	for _, elem := range bug.TraceElement2 {
		fmt.Println("Deadlocking Element: ", elem.GetRoutine(), "M", elem.GetTPre(), elem.GetTPost(), elem.GetID())
	}
>>>>>>> 95b00147

	return nil
}

func findLastTime(bugElements []analysis.TraceElement) int {
	lastTime := -1

	for _, e := range bugElements {
		if lastTime == -1 || e.GetTSort() > lastTime {
			lastTime = e.GetTSort()
		}
	}
	return lastTime
}<|MERGE_RESOLUTION|>--- conflicted
+++ resolved
@@ -18,65 +18,7 @@
 	"fmt"
 )
 
-<<<<<<< HEAD
-/*
- * Given a cyclic deadlock, rewrite the trace to make the bug occur. The trace is rewritten as follows:
- * We already get this (ordered) cycle from the analysis (the cycle is ordered in
- * such a way, that the edges inside a routine always go down). We now have to
- * reorder in such a way, that for edges from a to b, where a and b are in different
- * routines, b is run before a. We do this by shifting the timer of all b back,
- * until it is greater as a.
- *
- * For the example we therefor get the the following:
- * ~~~
- *   T1         T2          T3
- * lock(m)
- * unlock(m)
- * lock(m)
- *            lock(n)
- * lock(n)
- * unlock(m)
- * unlock(n)
- *                        lock(o)
- *            lock(o)     lock(m)
- *            unlock(o)   unlock(m)
- *            unlock(n)   unlock(o)
- * ~~~
- *
- * If this can lead to operations having the same time stamp. In this case,
- * we decide arbitrarily, which operation is executed first. (In practice
- * we set the same timestamp in the rewritten trace and the replay mechanism
- * will then select one of them arbitrarily).
- * If this is done for all edges, we remove all unlock operations, which
- * do not have a lock operation in the circle behind them in the same routine.
- * After that, we add the start and end marker before the first, and after the
- * last lock operation in the cycle.
- * Therefore the final rewritten trace will be
- * ~~~
- *   T1         T2          T3
- * start()
- * lock(m)
- * unlock(m)
- * lock(m)
- *            lock(n)
- * lock(n)
- *                        lock(o)
- *            lock(o)     lock(m)
- * end()
- *
- * Args:
- * 	trace (*analysis.Trace): Pointer to the trace to rewrite
- * 	bug bugs.Bug: The bug to rewrite
- * Returns:
- * 	error
- */
 func rewriteCyclicDeadlock(trace *analysis.Trace, bug bugs.Bug) error {
-	firstTime := -1
-	lastTime := -1
-
-=======
-func rewriteCyclicDeadlock(bug bugs.Bug) error {
->>>>>>> 95b00147
 	if len(bug.TraceElement2) == 0 {
 		return errors.New("no trace elements in bug")
 	}
@@ -85,13 +27,8 @@
 		return errors.New("at least 2 trace elements are needed for a deadlock")
 	}
 
-<<<<<<< HEAD
-	// remove tail after lastTime
-	trace.ShortenTrace(lastTime, true)
-=======
-	fmt.Println("Original trace:")
-	analysis.PrintTrace([]string{}, true)
->>>>>>> 95b00147
+	// fmt.Println("Original trace:")
+	// analysis.PrintTrace()
 
 	lastTime := findLastTime(bug.TraceElement2)
 
@@ -104,53 +41,28 @@
 	}
 
 	var locksetElements []analysis.TraceElement
-	currentTrace := analysis.GetTraces()
 
 	// Find the lockset elements
 	for i, elem := range bug.TraceElement2 {
 		// This is one is guranteed to be in the lockset of elem
 		prevElement := bug.TraceElement2[(i+len(bug.TraceElement2)-1)%len(bug.TraceElement2)]
-		for j := len(currentTrace[elem.GetRoutine()]) - 1; j >= 0; j-- {
-			locksetElement := currentTrace[elem.GetRoutine()][j]
+		for j := len(analysis.GetRoutineTrace(elem.GetRoutine())) - 1; j >= 0; j-- {
+			locksetElement := analysis.GetRoutineTrace(elem.GetRoutine())[j]
 			if locksetElement.GetID() != prevElement.GetID() {
 				continue
 			}
-<<<<<<< HEAD
-
-			// shift the routine of elem1 so that elem 2 is before elem1
-			res := trace.ShiftRoutine(elem1.GetRoutine(), elem1.GetTPre(), elem2.GetTPre()-elem1.GetTPre()+1)
-
-			if res {
-				found = true
-=======
 			if !locksetElement.(*analysis.TraceElementMutex).IsLock() {
 				continue
->>>>>>> 95b00147
 			}
 			locksetElements = append(locksetElements, locksetElement)
 			break
 		}
 	}
 
-<<<<<<< HEAD
-	currentTrace := trace.GetTraces()
-	lastTime = -1
-
-	for routine := range routinesInCycle {
-		found := false
-		for i := len(currentTrace[routine]) - 1; i >= 0; i-- {
-			elem := currentTrace[routine][i]
-			switch elem := elem.(type) {
-			case *analysis.TraceElementMutex:
-				if (*elem).IsLock() {
-					trace.ShortenRoutineIndex(routine, i, true)
-					if lastTime == -1 || (*elem).GetTSort() > lastTime {
-						lastTime = (*elem).GetTSort()
-=======
 	// If there are any unlocks in the remaining traces, try to ensure that those can happen before we run into the deadlock!
 	for _, relevantRoutineElem := range bug.TraceElement2 {
-		routine := relevantRoutineElem.GetRoutine()            // Iterate through all relevant routines
-		for _, unlock := range analysis.GetTraces()[routine] { // Iterate through all remaining elements in the routine
+		routine := relevantRoutineElem.GetRoutine()                // Iterate through all relevant routines
+		for _, unlock := range analysis.GetRoutineTrace(routine) { // Iterate through all remaining elements in the routine
 			switch unlock := unlock.(type) {
 			case *analysis.TraceElementMutex:
 				if !(*unlock).IsLock() { // Find Unlock elements
@@ -165,7 +77,7 @@
 
 							// Move the as much of the routine of the deadlocking element as possible behind this unlock!
 							var concurrentStartElem analysis.TraceElement = nil
-							for _, possibleStart := range analysis.GetTraces()[lockElem.GetRoutine()] {
+							for _, possibleStart := range analysis.GetRoutineTrace(lockElem.GetRoutine()) {
 								if clock.GetHappensBefore(possibleStart.GetVCWmHB(), (*unlock).GetVCWmHB()) == clock.Concurrent {
 									// fmt.Println("Concurrent to", possibleStart.GetTID(), possibleStart.GetTPre(), possibleStart.GetTPost(), possibleStart.GetRoutine(), possibleStart.GetID())
 									concurrentStartElem = possibleStart
@@ -178,33 +90,27 @@
 								break
 							}
 
-							routineEndElem := analysis.GetTraces()[lockElem.GetRoutine()][len(analysis.GetTraces()[lockElem.GetRoutine()])-1]
+							routineEndElem := analysis.GetRoutineTrace(lockElem.GetRoutine())[len(analysis.GetRoutineTrace(lockElem.GetRoutine()))-1]
 							analysis.ShiftRoutine(lockElem.GetRoutine(), concurrentStartElem.GetTPre(), ((*unlock).GetTSort()-concurrentStartElem.GetTSort())+1)
 							if routineEndElem.GetTPost() > lastTime {
 								lastTime = routineEndElem.GetTPost()
 							}
 							analysis.ShiftConcurrentOrAfterToAfter(unlock)
 						}
->>>>>>> 95b00147
 					}
 				}
 			}
 		}
 	}
 
-<<<<<<< HEAD
-	// add start and end signal
 	analysis.AddTraceElementReplay(lastTime+1, exitCodeCyclic)
-=======
-	analysis.AddTraceElementReplay(lastTime+1, exitCodeCyclic, lastTime)
 
-	fmt.Println("Rewritten Trace:")
-	analysis.PrintTrace([]string{}, true)
+	// fmt.Println("Rewritten Trace:")
+	// analysis.PrintTrace()
 
 	for _, elem := range bug.TraceElement2 {
 		fmt.Println("Deadlocking Element: ", elem.GetRoutine(), "M", elem.GetTPre(), elem.GetTPost(), elem.GetID())
 	}
->>>>>>> 95b00147
 
 	return nil
 }
