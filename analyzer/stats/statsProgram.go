--- conflicted
+++ resolved
@@ -100,11 +100,7 @@
 	headers := "NoFiles,NoLines,NoNonEmptyLines,NoTests,NoRuns"
 
 	for _, mode := range []string{"detected", "replayWritten", "replaySuccessful", "unexpectedPanic"} {
-<<<<<<< HEAD
-		for _, code := range []string{"A00", "A01", "A02", "A03", "A04", "A05", "A06", "A07", "A08", "P01", "P02", "P03", "P04", "P05", "L00", "L01", "L02", "L03", "L04", "L05", "L06", "L07", "L08", "L09", "L10"} {
-=======
 		for _, code := range []string{"A01", "A02", "A03", "A04", "A05", "A06", "A07", "A08", "P01", "P02", "P03", "P04", "P05", "L00", "L01", "L02", "L03", "L04", "L05", "L06", "L07", "L08", "L09", "L10", "R01", "R02"} {
->>>>>>> 7b4fdd08
 			headers += fmt.Sprintf(",No%s%s", strings.ToUpper(string(mode[0]))+mode[1:], code)
 		}
 	}
@@ -121,11 +117,7 @@
 	res += fmt.Sprintf("%d,%d", noTests, noRuns)
 
 	for _, mode := range []string{"detected", "replayWritten", "replaySuccessful", "unexpectedPanic"} {
-<<<<<<< HEAD
-		for _, code := range []string{"A00", "A01", "A02", "A03", "A04", "A05", "A06", "A07", "A08", "P01", "P02", "P03", "P04", "P05", "L00", "L01", "L02", "L03", "L04", "L05", "L06", "L07", "L08", "L09", "L10"} {
-=======
 		for _, code := range []string{"A01", "A02", "A03", "A04", "A05", "A06", "A07", "A08", "P01", "P02", "P03", "P04", "P05", "L00", "L01", "L02", "L03", "L04", "L05", "L06", "L07", "L08", "L09", "L10", "R01", "R02"} {
->>>>>>> 7b4fdd08
 			res += fmt.Sprintf(",%d", data[mode][code])
 		}
 	}
