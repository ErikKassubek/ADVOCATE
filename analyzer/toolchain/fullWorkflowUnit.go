// Copyright (c) 2024 Erik Kassubek, Mario Occhinegro
//
// File: runFullWorkflowMain.go
// Brief: Function to run the whole ADVOCATE workflow, including running,
//    analysis and replay on all unit tests of a program
//
// Author: Erik Kassubek, Mario Occhinegro
// Created: 2024-09-18
//
// License: BSD-3-Clause

package toolchain

import (
	"analyzer/analysis"
	"analyzer/complete"
	"analyzer/stats"
<<<<<<< HEAD
	"analyzer/utils"
	"errors"
	"fmt"
	"io"
=======
	"analyzer/timer"
	"analyzer/utils"
	"errors"
	"fmt"
>>>>>>> 7b4fdd08
	"os"
	"path/filepath"
	"regexp"
	"runtime"
	"strconv"
	"strings"
	"time"
)

/*
 * Run ADVOCATE for all given unit tests
 * Args:
 *    pathToAdvocate (string): pathToAdvocate
 *    dir (string): path to the folder containing the unit tests
 *    progName (string): name of the analyzed program
 *    measureTime (bool): if true, measure the time for all steps. This
 *      also runs the tests once without any recoding/replay to get a base value
 *    notExecuted (bool): if true, check for never executed operations
 *    createStats (bool): create a stats file
 *    fuzzing (int): -1 if not fuzzing, otherwise number of fuzzing run, starting with 0
 *    keepTraces (bool): do not delete traces after analysis
<<<<<<< HEAD
 * 	firstRun (bool): this is the first run, only set to false for fuzzing (except for the first fuzzing)
 * 	skipExisting (bool): do not overwrite existing results, skip those tests
=======
 *    firstRun (bool): this is the first run, only set to false for fuzzing (except for the first fuzzing)
 *    cont (bool): continue an already started run
>>>>>>> 7b4fdd08
 * Returns:
 *    error
 */
func runWorkflowUnit(pathToAdvocate, dir, progName string,
<<<<<<< HEAD
	measureTime, notExecuted, createStats bool, fuzzing int, keepTraces, firstRun, skipExisting bool) error {
=======
	measureTime, notExecuted, createStats bool, fuzzing int, keepTraces, firstRun, cont bool, fileNumber, testNumber int) error {
>>>>>>> 7b4fdd08
	// Validate required inputs
	if pathToAdvocate == "" {
		return errors.New("Path to advocate is empty")
	}
	if dir == "" {
		return errors.New("Directory is empty")
	}

<<<<<<< HEAD
=======
	isFuzzing := (fuzzing != -1)

>>>>>>> 7b4fdd08
	// Change to the directory
	if err := os.Chdir(dir); err != nil {
		return fmt.Errorf("Failed to change directory: %v", dir)
	}

<<<<<<< HEAD
	if firstRun {
		if !skipExisting {
			os.RemoveAll("advocateResult")
			if err := os.MkdirAll("advocateResult", os.ModePerm); err != nil {
				return fmt.Errorf("Failed to create advocateResult directory: %v", err)
			}
		}

		// Remove possibly leftover traces from unexpected aborts that could interfere with replay
		removeTraces(dir)
		removeLogs(dir)
	}

	// Find all _test.go files in the directory
	testFiles, err := FindTestFiles(dir)
=======
	if firstRun && !cont {
		os.RemoveAll("advocateResult")
		if err := os.MkdirAll("advocateResult", os.ModePerm); err != nil {
			return fmt.Errorf("Failed to create advocateResult directory: %v", err)
		}
	}

	// Find all _test.go files in the directory
	testFiles, _, totalFiles, err := FindTestFiles(dir, cont && testName == "")
>>>>>>> 7b4fdd08
	if err != nil {
		return fmt.Errorf("Failed to find test files: %v", err)
	}

	attemptedTests, skippedTests, currentFile := 0, 0, fileNumber

	// resultPath := filepath.Join(dir, "advocateResult")

	ranTest := false
	// Process each test file
	for _, file := range testFiles {
		if testName == "" {
<<<<<<< HEAD
			fmt.Println("\n\n=================================================")
			fmt.Printf("Progress %s: %d/%d", progName, currentFile, totalFiles)
			fmt.Printf("\nProcessing file: %s\n", file)
			fmt.Println("=================================================\n\n")
=======
			utils.LogInfof("Progress %s: %d/%d", progName, currentFile, totalFiles)
			utils.LogInfof("Processing file: %s", file)
>>>>>>> 7b4fdd08
		}

		packagePath := filepath.Dir(file)
		testFunctions, err := FindTestFunctions(file)
		if err != nil {
<<<<<<< HEAD
			utils.LogInfof("Could not find test functions in %s: %v\n", file, err)
=======
			utils.LogInfof("Could not find test functions in %s: %v", file, err)
>>>>>>> 7b4fdd08
			continue
		}

		for _, testFunc := range testFunctions {
			analysis.ClearTrace()
			analysis.ClearData()

			if testName != "" && testName != testFunc {
				continue
			}

			analysis.Clear()

			if !isFuzzing {
				timer.ResetTest()
				timer.Start(timer.TotalTest)
			}

			ranTest = true

			attemptedTests++
			packageName := filepath.Base(packagePath)
			fileName := filepath.Base(file)
<<<<<<< HEAD
=======
			utils.LogInfof("Running full workflow for test %s in package %s in file %s", testFunc, packageName, file)
>>>>>>> 7b4fdd08

			adjustedPackagePath := strings.TrimPrefix(packagePath, dir)
			if !strings.HasSuffix(adjustedPackagePath, string(filepath.Separator)) {
				adjustedPackagePath = adjustedPackagePath + string(filepath.Separator)
			}
			fileNameWithoutEnding := strings.TrimSuffix(fileName, ".go")
			directoryName := filepath.Join("advocateResult", fmt.Sprintf("file(%d)-test(%d)-%s-%s", currentFile, attemptedTests, fileNameWithoutEnding, testFunc))
<<<<<<< HEAD
			directoryPath := filepath.Join(dir, directoryName)

			// Skip this test if previous results exist and -skipExisting is active
			if inf, err := os.Stat(directoryPath); skipExisting && err == nil && inf.IsDir() {
				utils.LogInfof("Skipping %s, as results already exists and -skipExisting is active\n", directoryName)
				continue
=======
			if cont && fileNumber != 0 {
				directoryName = filepath.Join("advocateResult", fmt.Sprintf("file(%d)-test(%d)-%s-%s", fileNumber, testNumber, fileNameWithoutEnding, testFunc))
			}
			directoryPath := filepath.Join(dir, directoryName)
			if fuzzing < 1 {
				utils.LogInfo("Create ", directoryName)
				if err := os.MkdirAll(directoryName, os.ModePerm); err != nil {
					utils.LogErrorf("Failed to create directory %s: %v", directoryName, err)
					if !isFuzzing {
						timer.Stop(timer.TotalTest)
					}
					continue
				}
>>>>>>> 7b4fdd08
			}

			utils.LogInfof("Running full workflow for test: %s in package: %s in file: %s\n", testFunc, packageName, file)
			if fuzzing < 1 {
				utils.LogInfo("Create ", directoryName)
				if err := os.MkdirAll(directoryName, os.ModePerm); err != nil {
					utils.LogErrorf("Failed to create directory %s: %v\n", directoryName, err)
					continue
				}
			}

			// Execute full workflow
<<<<<<< HEAD
			times, nrReplay, nrAnalyzer, err := unitTestFullWorkflow(pathToAdvocate, dir, testFunc, adjustedPackagePath, file, fuzzing)
=======
			nrReplay, anaPassed, err := unitTestFullWorkflow(pathToAdvocate, dir, testFunc, adjustedPackagePath, file, fuzzing)
>>>>>>> 7b4fdd08

			timer.UpdateTimeFileDetail(progName, testFunc, nrReplay)

<<<<<<< HEAD
=======
			if !isFuzzing {
				timer.ResetTest()
				timer.UpdateTimeFileOverview(progName, testFunc)
			}

>>>>>>> 7b4fdd08
			// Move logs and results to the appropriate directory
			total := fuzzing != -1
			collect(dir, packagePath, directoryPath, total)

			if err != nil {
				utils.LogErrorf(err.Error())
				skippedTests++
			}

<<<<<<< HEAD
			generateBugReports(directoryPath, fuzzing)

			if createStats {
				// create statistics
				err := stats.CreateStats(directoryPath, progName, testFunc, fuzzing)
				if err != nil {
					utils.LogError("Could not create statistics: ", err.Error())
				}
			}

			if !keepTraces {
				removeTraces(dir)
				removeTraces(packagePath)
			}

			if total {
				removeLogs(resultPath)
=======
			if anaPassed {
				generateBugReports(directoryPath, fuzzing)
				if createStats {
					// create statistics
					err := stats.CreateStats(directoryPath, progName, testFunc, movedTraces, fuzzing)
					if err != nil {
						utils.LogError("Could not create statistics: ", err.Error())
					}
				}
			}

			if !keepTraces {
				removeTraces(dir)
			}

			if total {
				removeLogs(dir)
			}

			if !isFuzzing {
				timer.Stop(timer.TotalTest)
>>>>>>> 7b4fdd08
			}
		}

		currentFile++
	}

	if testName != "" && !ranTest {
		return fmt.Errorf("could not find test function %s", testName)
	}

	// Check for untriggered selects
	if notExecuted && testName != "" {
		err := complete.Check(filepath.Join(dir, "advocateResult"), dir)
		if err != nil {
			fmt.Println("Could not run check for untriggered select and not executed progs")
		}
	}

	// Output test summary
	if testName == "" {
		utils.LogInfo("Finished full workflow for all tests")
<<<<<<< HEAD
		utils.LogInfof("Attempted tests: %d\n", attemptedTests)
		utils.LogInfof("Skipped tests: %d\n", skippedTests)
	} else {
		utils.LogInfof("Finished full work flow for %s\n", testName)
=======
		utils.LogInfof("Attempted tests: %d", attemptedTests)
		utils.LogInfof("Skipped tests: %d", skippedTests)
	} else {
		utils.LogInfof("Finished full work flow for %s", testName)
>>>>>>> 7b4fdd08
	}

	return nil
}

/*
 * Function to find all _test.go files in the specified directory
 * Args:
 *    dir (string): folder to search in
 *    cont (bool): only return test files not already in the advocateResult
 * Returns:
 *    []string: found files
 *    int: min file num, only if cont, otherwise 0
 *    int: total number of files
 *    error
 */
<<<<<<< HEAD
func updateTimeFiles(progName string, testName string, folderName string, times map[string]time.Duration, numberReplay, numberAnalyzer int) {
	timeFilePath := filepath.Join(folderName, "times_"+progName+".csv")
=======
func FindTestFiles(dir string, cont bool) ([]string, int, int, error) {
	var testFiles []string
>>>>>>> 7b4fdd08

	alreadyProcessed, maxFileNum := make(map[string]struct{}), 0
	var err error

	alreadyProcessed, maxFileNum, err = getFilesInResult(dir, cont)
	if err != nil {
<<<<<<< HEAD
		utils.LogError("Error opening or creating file:", err)
		return
=======
		utils.LogError(err)
		return testFiles, 0, 0, err
>>>>>>> 7b4fdd08
	}

<<<<<<< HEAD
	if newFile {
		csvTitels := "TestName,ExecTime,ExecTimeWithTracing,AnalyzerTime,AnalysisTime,HBAnalysisTime,TimeToIdentifyLeaksPlusFindingPoentialPartners,TimeToIdentifyPanicBugs,ReplayTime,NumberReplay\n"
		if _, err := file.WriteString(csvTitels); err != nil {
			utils.LogError("Could not write time: ", err)
=======
	totalNumFiles := 0
	err = filepath.Walk(dir, func(path string, info os.FileInfo, err error) error {
		if err != nil {
			return err
		}
		name := info.Name()
		if strings.HasSuffix(name, "_test.go") {
			totalNumFiles++
			if _, ok := alreadyProcessed[name]; !cont || !ok {
				testFiles = append(testFiles, path)
			}
>>>>>>> 7b4fdd08
		}
		return nil
	})
	if err != nil {
		utils.LogError(err)
	}
	return testFiles, maxFileNum, totalNumFiles, err
}

<<<<<<< HEAD
	timeInfo := fmt.Sprintf(
		"%s,%.5f,%.5f,%.5f,%.5f,%.5f,%.5f,%.5f,%.5f,%d\n", testName,
		times["run"].Seconds(), times["record"].Seconds(),
		times["analyzer"].Seconds(), times["analysis"].Seconds(),
		times["hb"].Seconds(), times["leak"].Seconds(), times["panic"].Seconds(), times["replay"].Seconds(),
		numberAnalyzer)

	// Write to the file
	if _, err := file.WriteString(timeInfo); err != nil {
		utils.LogError("Could not write time: ", err)
=======
func getFilesInResult(dir string, cont bool) (map[string]struct{}, int, error) {
	res := make(map[string]struct{})

	path := filepath.Join(dir, "advocateResult")

	patternPrefix := `file\([0-9]+\)-test\([0-9]+\)-`
	patternFileNum := `^file\((\d+)\)-test\(\d+\)-.+$`
	rePrefix := regexp.MustCompile(patternPrefix)
	reNum := regexp.MustCompile(patternFileNum)

	files, err := os.ReadDir(path)
	if err != nil {
		return res, 0, err
>>>>>>> 7b4fdd08
	}

<<<<<<< HEAD
/*
 * Function to find all _test.go files in the specified directory
 * Args:
 *    dir (string): folder to search in
 * Returns:
 *    []string: found files
 *    error
 */
func FindTestFiles(dir string) ([]string, error) {
	var testFiles []string
	err := filepath.Walk(dir, func(path string, info os.FileInfo, err error) error {
		if err != nil {
			return err
=======
	maxFileNum := -1
	maxKey := ""
	for _, file := range files {
		if !file.IsDir() {
			continue
>>>>>>> 7b4fdd08
		}
		name := file.Name()
		nameClean := rePrefix.ReplaceAllString(name, "")
		lastIndex := strings.LastIndex(nameClean, "-")
		if lastIndex != -1 {
			nameClean = nameClean[:lastIndex] // Keep everything before the last separator
		}

		numbers := reNum.FindStringSubmatch(name)

		if len(numbers) > 1 {
			numberInt, err := strconv.Atoi(numbers[1])
			if err != nil {
				return res, 0, err
			}
			if numberInt > maxFileNum {
				maxKey = nameClean + ".go"
				maxFileNum = numberInt
			}
		}

		res[nameClean+".go"] = struct{}{}
	}

	// remove all folders created by the last file and remove the file name from the processed
	if cont && maxFileNum != -1 {
		for _, file := range files {
			if !file.IsDir() || !strings.Contains(file.Name(), fmt.Sprintf("file(%d)", maxFileNum)) {
				continue
			}

			_ = os.RemoveAll(filepath.Join(path, file.Name()))
		}
		utils.LogError()
		delete(res, maxKey)
		maxFileNum = maxFileNum - 1
	}

	return res, maxFileNum, nil
}

/*
 * Function to find all test function in the specified file
 * Args:
 *    file (string): file to search in
 * Returns:
 *    []string: functions
 *    error
 */
func FindTestFunctions(file string) ([]string, error) {
	content, err := os.ReadFile(file)
	if err != nil {
		return nil, err
	}

	var testFunctions []string
	lines := strings.Split(string(content), "\n")
	for _, line := range lines {
		if strings.HasPrefix(line, "func Test") && strings.Contains(line, "*testing.T") {
			testFunc := strings.TrimSpace(strings.Split(line, "(")[0])
			testFunc = strings.TrimPrefix(testFunc, "func ")
			testFunctions = append(testFunctions, testFunc)
		}
	}
	return testFunctions, nil
}

/*
 * Run the full workflow for a given unit test
 * Args:
 *    pathToAdvocate (string): path to advocate
 *    dir (string): path to the package to test
 *    progName (string): name of the program
 *    testName (string): name of the test
 *    pkg (string): adjusted package path
 *    file (string): file with the test
 *    fuzzing (int): -1 if not fuzzing, otherwise number of fuzzing run, starting with 0
 * Returns:
 *    int: number of run replays
 *    bool: true if analysis passed without error
 *    error
 */
<<<<<<< HEAD
func unitTestFullWorkflow(pathToAdvocate, dir, testName, pkg, file string, fuzzing int) (map[string]time.Duration, int, int, error) {

	resTimes := make(map[string]time.Duration)

=======
func unitTestFullWorkflow(pathToAdvocate, dir, testName, pkg, file string, fuzzing int) (int, bool, error) {
>>>>>>> 7b4fdd08
	output := "output.log"

	outFile, err := os.OpenFile(output, os.O_APPEND|os.O_CREATE|os.O_WRONLY, 0644)
	if err != nil {
		return 0, false, fmt.Errorf("Failed to open log file: %v", err)
	}
	defer outFile.Close()

	// Redirect stdout and stderr to the file
	origStdout := os.Stdout
	origStderr := os.Stderr

	os.Stdout = outFile
	os.Stderr = outFile

	defer func() {
		os.Stdout = origStdout
		os.Stderr = origStderr
	}()

	// Validate required inputs
	if pathToAdvocate == "" {
		return 0, false, errors.New("Path to advocate is empty")
	}
	if dir == "" {
		return 0, false, errors.New("Directory is empty")
	}
	if testName == "" {
		return 0, false, errors.New("Test name is empty")
	}
	// if pkg == "" {
	// 	return 0, errors.New("Package is empty")
	// }
	if file == "" {
		return 0, false, errors.New("Test file is empty")
	}

	pathToPatchedGoRuntime := filepath.Join(pathToAdvocate, "go-patch/bin/go")
	pathToGoRoot := filepath.Join(pathToAdvocate, "go-patch")
	pathToAnalyzer := filepath.Join(pathToAdvocate, "analyzer/analyzer")

	if runtime.GOOS == "windows" {
		pathToPatchedGoRuntime += ".exe"
	}

	// Change to the directory
	if err := os.Chdir(dir); err != nil {
		return 0, false, fmt.Errorf("Failed to change directory: %v", err)
	}

	pkg = strings.TrimPrefix(pkg, dir)

<<<<<<< HEAD
	unitTestRun(pkg, file, testName, resTimes)
=======
	if measureTime && fuzzing < 1 {
		err := unitTestRun(pkg, file, testName)
		if err != nil {
			if err != nil {
				if checkForTimeout(output) {
					utils.LogTimeout("Running T0 timed out")
				}
			}
		}
	}
>>>>>>> 7b4fdd08

	err = unitTestRecord(pathToGoRoot, pathToPatchedGoRuntime, pkg, file, testName, fuzzing, output)
	if err != nil {
<<<<<<< HEAD
		utils.LogError("Failed record: ", err.Error())
		return resTimes, 0, 0, err
	}

	unitTestAnalyzer(pathToAnalyzer, dir, pkg, "advocateTrace", output, resTimes, "-1", fuzzing)

	lenRewTraces := unitTestReplay(pathToGoRoot, pathToPatchedGoRuntime, dir, pkg, file, testName, resTimes, false)

	return resTimes, lenRewTraces, 0, nil
}

func unitTestRun(pkg, file, testName string, resTimes map[string]time.Duration) {
	// run the tests without recording/replay
	resTimes["run"] = time.Duration(0)
	if measureTime {
		// Remove header just in case
		if err := headerRemoverUnit(file); err != nil {
			utils.LogError("Failed to remove header: ", err)
		}

		os.Unsetenv("GOROOT")

		timeStart := time.Now()
		utils.LogInfo("Run T0")
		packagePath := utils.MakePathLocal(pkg)
		var err error
		if timeoutRecording != -1 {
			timeoutRecString := fmt.Sprintf("%ds", timeoutRecording)
			err = runCommand("go", "test", "-v", "-timeout", timeoutRecString, "-count=1", "-run="+testName, packagePath)
		} else {
			err = runCommand("go", "test", "-v", "-count=1", "-run="+testName, packagePath)
		}
		if err != nil {
			utils.LogError("Test failed: ", err)
		}
		resTimes["run"] = time.Since(timeStart)
=======
		utils.LogError("Recording failed: ", err.Error())
	}

	err = unitTestAnalyzer(pathToAnalyzer, dir, pkg, "advocateTrace", output, fuzzing)
	if err != nil {
		return 0, false, err
	}

	numberReplay := unitTestReplay(pathToGoRoot, pathToPatchedGoRuntime, dir, pkg, file, testName)

	return numberReplay, true, nil
}

// run the tests without recording/replay
func unitTestRun(pkg, file, testName string) error {
	timer.Start(timer.Run)
	defer timer.Stop(timer.Run)

	// Remove header just in case
	if err := headerRemoverUnit(file); err != nil {
		utils.LogError("Failed to remove header: ", err)
	}

	os.Unsetenv("GOROOT")

	utils.LogInfo("Run T0")
	packagePath := utils.MakePathLocal(pkg)
	var err error
	if timeoutRecording != -1 {
		timeoutRecString := fmt.Sprintf("%ds", timeoutRecording)
		err = runCommand("go", "test", "-v", "-timeout", timeoutRecString, "-count=1", "-run="+testName, packagePath)
	} else {
		err = runCommand("go", "test", "-v", "-count=1", "-run="+testName, packagePath)
>>>>>>> 7b4fdd08
	}

	return err
}

<<<<<<< HEAD
func unitTestRecord(pathToGoRoot, pathToPatchedGoRuntime, pkg, file, testName string, fuzzing int, resTimes map[string]time.Duration) error {
=======
func unitTestRecord(pathToGoRoot, pathToPatchedGoRuntime, pkg, file, testName string, fuzzing int, output string) error {
	timer.Start(timer.Recording)
	defer timer.Stop(timer.Recording)

>>>>>>> 7b4fdd08
	isFuzzing := (fuzzing > 0)

	// Remove header just in case
	if err := headerRemoverUnit(file); err != nil {
		return fmt.Errorf("Failed to remove header: %v", err)
	}

	// Add header
	if err := headerInserterUnit(file, testName, false, fuzzing, "0", timeoutReplay, false); err != nil {
<<<<<<< HEAD
		utils.LogErrorf("Error in adding header: %v\n", err)
=======
>>>>>>> 7b4fdd08
		return fmt.Errorf("Error in adding header: %v", err)
	}

	// Run the test
	utils.LogInfo("Run Recording")

	// Set GOROOT
	os.Setenv("GOROOT", pathToGoRoot)
<<<<<<< HEAD

	timeoutRecString := fmt.Sprintf("%ds", timeoutRecording)

	timeStart := time.Now()
=======

	timeoutRecString := fmt.Sprintf("%ds", timeoutRecording)

>>>>>>> 7b4fdd08
	pkgPath := utils.MakePathLocal(pkg)
	err := runCommand(pathToPatchedGoRuntime, "test", "-v", "-timeout", timeoutRecString, "-count=1", "-run="+testName, pkgPath)
	if err != nil {
		if isFuzzing {
<<<<<<< HEAD
			utils.LogError("Failed to run recording: ", err)
		} else {
			utils.LogError("Failed to run fuzzing recording: ", err)
=======
			if checkForTimeout(output) {
				utils.LogTimeout("Recording timed out")
			}
		} else {
			if checkForTimeout(output) {
				utils.LogTimeout("Fuzzing recording timed out")
			}
>>>>>>> 7b4fdd08
		}
	}

<<<<<<< HEAD
	os.Unsetenv("GOROOT")

	// Remove header after the test
	headerRemoverUnit(file)
=======
	err = os.Unsetenv("GOROOT")

	if err != nil {
		utils.LogErrorf("Failed to unset GOROOT: ", err.Error())
	}

	// Remove header after the test
	err = headerRemoverUnit(file)
>>>>>>> 7b4fdd08

	return err
}

<<<<<<< HEAD
func unitTestAnalyzer(pathToAnalyzer, dir, pkg, traceName, output string,
	resTimes map[string]time.Duration, resultID string, fuzzing int) {
	// Apply analyzer

	tracePath := filepath.Join(dir, pkg, traceName)

	utils.LogInfof("Run the analyzer for %s", tracePath)

	startTime := time.Now()
	var err error
	if resultID == "-1" {
		runAnalyzer(tracePath, noRewriteFlag, analyisCasesFlag, "results_readable.log",
			"results_machine.log", ignoreAtomicsFlag, fifoFlag, ignoreCriticalSectionFlag, rewriteAllFlag, "rewritten_trace",
			timeoutAnalysis, ignoreRewriteFlag, fuzzing, onlyAPanicAndLeakFlag)
	} else {
		outM := fmt.Sprintf("results_machine_%s", resultID)
		outR := fmt.Sprintf("results_readable_%s", resultID)
		outT := fmt.Sprintf("rewritten_trace_%s", resultID)
		runAnalyzer(tracePath, noRewriteFlag, analyisCasesFlag, outR,
			outM, ignoreAtomicsFlag, fifoFlag, ignoreCriticalSectionFlag, rewriteAllFlag, outT,
			timeoutAnalysis, ignoreRewriteFlag, fuzzing, onlyAPanicAndLeakFlag)
	}
	if err != nil {
		utils.LogError("Analyzer failed: ", err)
	}
	resTimes["analyzer"] += time.Since(startTime)

	fileOuputRead, err := os.OpenFile(output, os.O_RDONLY, 0644)
	if err != nil {
		utils.LogError("Could not open file: ", err)
	}
	outFileContent, err := io.ReadAll(fileOuputRead)
	if err != nil {
		utils.LogError("Could not read file: ", err)
	}
	lines := strings.Split(string(outFileContent), "\n")
=======
// Apply analyzer
func unitTestAnalyzer(pathToAnalyzer, dir, pkg, traceName, output string, fuzzing int) error {
	pkgPath := filepath.Join(dir, pkg)
	tracePath := filepath.Join(pkgPath, traceName)

	utils.LogInfof("Run the analyzer for %s", tracePath)

	outM := filepath.Join(pkgPath, "results_machine.log")
	outR := filepath.Join(pkgPath, "results_readable.log")
	outT := filepath.Join(pkgPath, "rewritten_trace")
	err := runAnalyzer(tracePath, noRewriteFlag, analyisCasesFlag, outR,
		outM, ignoreAtomicsFlag, fifoFlag, ignoreCriticalSectionFlag, rewriteAllFlag,
		outT, ignoreRewriteFlag, fuzzing, onlyAPanicAndLeakFlag)
>>>>>>> 7b4fdd08

	if err != nil {
		return err
	}

	utils.LogInfo("Finished Analyzer")
<<<<<<< HEAD
=======
	return nil
>>>>>>> 7b4fdd08
}

func unitTestReplay(pathToGoRoot, pathToPatchedGoRuntime, dir, pkg, file, testName string) int {
	timer.Start(timer.Replay)
	defer timer.Stop(timer.Replay)

	utils.LogInfo("Start Replay")

	pathPkg := filepath.Join(dir, pkg)
<<<<<<< HEAD
	var rewrittenTraces = make([]string, 0)
	if rerecorded {
		rewrittenTraces, _ = filepath.Glob(filepath.Join(pathPkg, "rewritten_trace_*_*"))
	} else {
		rewrittenTraces, _ = filepath.Glob(filepath.Join(pathPkg, "rewritten_trace_*"))
	}
	utils.LogInfof("Found %d rewritten traces\n", len(rewrittenTraces))

	timeoutRepl := time.Duration(0)
	if timeoutReplay == -1 {
		timeoutRepl = 500 * resTimes["record"]
		timeoutRepl = min(timeoutRepl, 15*time.Minute)
=======

	rewrittenTraces, _ := filepath.Glob(filepath.Join(pathPkg, "rewritten_trace_*"))

	utils.LogInfof("Found %d rewritten traces", len(rewrittenTraces))

	timeoutRepl := time.Duration(0)
	if timeoutReplay == -1 {
		timeoutRepl = 500 * timer.GetTime(timer.Recording)
		timeoutRepl = max(min(timeoutRepl, 10*time.Minute), time.Duration(timeoutRecording)*time.Second*2)
>>>>>>> 7b4fdd08
	} else {
		timeoutRepl = time.Duration(timeoutReplay) * time.Second
	}
	timeoutReplString := fmt.Sprintf("%ds", int(timeoutRepl.Seconds()))

	rerecordCounter := 0
	for i, trace := range rewrittenTraces {
		traceNum := extractTraceNumber(trace)
		// record := getRerecord(trace)
		record := false

		// limit the number of rerecordings
		if numberRerecord != -1 {
			if record {
				rerecordCounter++
				if rerecordCounter > numberRerecord {
					continue
				}
			}
		}

		headerInserterUnit(file, testName, true, -1, traceNum, int(timeoutRepl.Seconds()), record)

		os.Setenv("GOROOT", pathToGoRoot)

<<<<<<< HEAD
		utils.LogInfof("Run replay %d/%d\n", i+1, len(rewrittenTraces))
		startTime := time.Now()
		pkgPath := utils.MakePathLocal(pkg)
		runCommand(pathToPatchedGoRuntime, "test", "-v", "-count=1", "-timeout", timeoutReplString, "-run="+testName, pkgPath)
		resTimes["replay"] += time.Since(startTime)
		utils.LogInfof("Finished replay %d/%d\n", i+1, len(rewrittenTraces))
=======
		utils.LogInfof("Run replay %d/%d", i+1, len(rewrittenTraces))
		pkgPath := utils.MakePathLocal(pkg)
		runCommand(pathToPatchedGoRuntime, "test", "-v", "-count=1", "-timeout", timeoutReplString, "-run="+testName, pkgPath)
		utils.LogInfof("Finished replay %d/%d", i+1, len(rewrittenTraces))
>>>>>>> 7b4fdd08

		os.Unsetenv("GOROOT")

		// Remove reorder header
		headerRemoverUnit(file)
	}

	return len(rewrittenTraces)
}

// func unitTestReanalyzeLeaks(pathToGoRoot, pathToPatchedGoRuntime, pathToAnalyzer, dir, pkg, file, testName, output string, resTimes map[string]time.Duration) (int, int) {
// 	pathPkg := filepath.Join(dir, pkg)
// 	rerecordedTraces, _ := filepath.Glob(filepath.Join(pathPkg, "advocateTraceReplay_*"))
// 	fmt.Printf("\nFound %d rerecorded traces\n\n", len(rerecordedTraces))

// 	for _, trace := range rerecordedTraces {
// 		number := extractTraceNumber(trace)
// 		traceName := filepath.Base(trace)
// 		unitTestAnalyzer(pathToAnalyzer, dir, pkg, traceName, output, resTimes, number)
// 	}
// 	numberRerecord = 0
// 	recorded := false // for now do not rerecord
// 	nrRewTrace := unitTestReplay(pathToGoRoot, pathToPatchedGoRuntime, dir, pkg, file, testName, resTimes, recorded)

// 	return nrRewTrace, len(rerecordedTraces)
// }

func getRerecord(trace string) bool {
	data, err := os.ReadFile(filepath.Join(trace, "rewrite_info.log"))
	if err != nil {
		return false
	}

	elems := strings.Split(string(data), "#")
	if len(elems) != 3 {
		return false
	}

	if len(elems[1]) == 0 {
		return false
	}

	return string([]rune(elems[1])[0]) == "S"
	// return string([]rune(elems[1])[0]) == "L"

}<|MERGE_RESOLUTION|>--- conflicted
+++ resolved
@@ -15,17 +15,10 @@
 	"analyzer/analysis"
 	"analyzer/complete"
 	"analyzer/stats"
-<<<<<<< HEAD
-	"analyzer/utils"
-	"errors"
-	"fmt"
-	"io"
-=======
 	"analyzer/timer"
 	"analyzer/utils"
 	"errors"
 	"fmt"
->>>>>>> 7b4fdd08
 	"os"
 	"path/filepath"
 	"regexp"
@@ -47,22 +40,14 @@
  *    createStats (bool): create a stats file
  *    fuzzing (int): -1 if not fuzzing, otherwise number of fuzzing run, starting with 0
  *    keepTraces (bool): do not delete traces after analysis
-<<<<<<< HEAD
- * 	firstRun (bool): this is the first run, only set to false for fuzzing (except for the first fuzzing)
- * 	skipExisting (bool): do not overwrite existing results, skip those tests
-=======
- *    firstRun (bool): this is the first run, only set to false for fuzzing (except for the first fuzzing)
+ * 	  firstRun (bool): this is the first run, only set to false for fuzzing (except for the first fuzzing)
+ * 	  skipExisting (bool): do not overwrite existing results, skip those tests
  *    cont (bool): continue an already started run
->>>>>>> 7b4fdd08
  * Returns:
  *    error
  */
 func runWorkflowUnit(pathToAdvocate, dir, progName string,
-<<<<<<< HEAD
-	measureTime, notExecuted, createStats bool, fuzzing int, keepTraces, firstRun, skipExisting bool) error {
-=======
-	measureTime, notExecuted, createStats bool, fuzzing int, keepTraces, firstRun, cont bool, fileNumber, testNumber int) error {
->>>>>>> 7b4fdd08
+	measureTime, notExecuted, createStats bool, fuzzing int, keepTraces, firstRun, skipExisting, cont bool, fileNumber, testNumber int) error {
 	// Validate required inputs
 	if pathToAdvocate == "" {
 		return errors.New("Path to advocate is empty")
@@ -71,18 +56,14 @@
 		return errors.New("Directory is empty")
 	}
 
-<<<<<<< HEAD
-=======
 	isFuzzing := (fuzzing != -1)
 
->>>>>>> 7b4fdd08
 	// Change to the directory
 	if err := os.Chdir(dir); err != nil {
 		return fmt.Errorf("Failed to change directory: %v", dir)
 	}
 
-<<<<<<< HEAD
-	if firstRun {
+	if firstRun && !cont {
 		if !skipExisting {
 			os.RemoveAll("advocateResult")
 			if err := os.MkdirAll("advocateResult", os.ModePerm); err != nil {
@@ -96,18 +77,7 @@
 	}
 
 	// Find all _test.go files in the directory
-	testFiles, err := FindTestFiles(dir)
-=======
-	if firstRun && !cont {
-		os.RemoveAll("advocateResult")
-		if err := os.MkdirAll("advocateResult", os.ModePerm); err != nil {
-			return fmt.Errorf("Failed to create advocateResult directory: %v", err)
-		}
-	}
-
-	// Find all _test.go files in the directory
 	testFiles, _, totalFiles, err := FindTestFiles(dir, cont && testName == "")
->>>>>>> 7b4fdd08
 	if err != nil {
 		return fmt.Errorf("Failed to find test files: %v", err)
 	}
@@ -120,25 +90,14 @@
 	// Process each test file
 	for _, file := range testFiles {
 		if testName == "" {
-<<<<<<< HEAD
-			fmt.Println("\n\n=================================================")
-			fmt.Printf("Progress %s: %d/%d", progName, currentFile, totalFiles)
-			fmt.Printf("\nProcessing file: %s\n", file)
-			fmt.Println("=================================================\n\n")
-=======
 			utils.LogInfof("Progress %s: %d/%d", progName, currentFile, totalFiles)
 			utils.LogInfof("Processing file: %s", file)
->>>>>>> 7b4fdd08
 		}
 
 		packagePath := filepath.Dir(file)
 		testFunctions, err := FindTestFunctions(file)
 		if err != nil {
-<<<<<<< HEAD
-			utils.LogInfof("Could not find test functions in %s: %v\n", file, err)
-=======
 			utils.LogInfof("Could not find test functions in %s: %v", file, err)
->>>>>>> 7b4fdd08
 			continue
 		}
 
@@ -162,10 +121,7 @@
 			attemptedTests++
 			packageName := filepath.Base(packagePath)
 			fileName := filepath.Base(file)
-<<<<<<< HEAD
-=======
 			utils.LogInfof("Running full workflow for test %s in package %s in file %s", testFunc, packageName, file)
->>>>>>> 7b4fdd08
 
 			adjustedPackagePath := strings.TrimPrefix(packagePath, dir)
 			if !strings.HasSuffix(adjustedPackagePath, string(filepath.Separator)) {
@@ -173,14 +129,6 @@
 			}
 			fileNameWithoutEnding := strings.TrimSuffix(fileName, ".go")
 			directoryName := filepath.Join("advocateResult", fmt.Sprintf("file(%d)-test(%d)-%s-%s", currentFile, attemptedTests, fileNameWithoutEnding, testFunc))
-<<<<<<< HEAD
-			directoryPath := filepath.Join(dir, directoryName)
-
-			// Skip this test if previous results exist and -skipExisting is active
-			if inf, err := os.Stat(directoryPath); skipExisting && err == nil && inf.IsDir() {
-				utils.LogInfof("Skipping %s, as results already exists and -skipExisting is active\n", directoryName)
-				continue
-=======
 			if cont && fileNumber != 0 {
 				directoryName = filepath.Join("advocateResult", fmt.Sprintf("file(%d)-test(%d)-%s-%s", fileNumber, testNumber, fileNameWithoutEnding, testFunc))
 			}
@@ -194,7 +142,6 @@
 					}
 					continue
 				}
->>>>>>> 7b4fdd08
 			}
 
 			utils.LogInfof("Running full workflow for test: %s in package: %s in file: %s\n", testFunc, packageName, file)
@@ -207,22 +154,15 @@
 			}
 
 			// Execute full workflow
-<<<<<<< HEAD
-			times, nrReplay, nrAnalyzer, err := unitTestFullWorkflow(pathToAdvocate, dir, testFunc, adjustedPackagePath, file, fuzzing)
-=======
 			nrReplay, anaPassed, err := unitTestFullWorkflow(pathToAdvocate, dir, testFunc, adjustedPackagePath, file, fuzzing)
->>>>>>> 7b4fdd08
 
 			timer.UpdateTimeFileDetail(progName, testFunc, nrReplay)
 
-<<<<<<< HEAD
-=======
 			if !isFuzzing {
 				timer.ResetTest()
 				timer.UpdateTimeFileOverview(progName, testFunc)
 			}
 
->>>>>>> 7b4fdd08
 			// Move logs and results to the appropriate directory
 			total := fuzzing != -1
 			collect(dir, packagePath, directoryPath, total)
@@ -232,25 +172,6 @@
 				skippedTests++
 			}
 
-<<<<<<< HEAD
-			generateBugReports(directoryPath, fuzzing)
-
-			if createStats {
-				// create statistics
-				err := stats.CreateStats(directoryPath, progName, testFunc, fuzzing)
-				if err != nil {
-					utils.LogError("Could not create statistics: ", err.Error())
-				}
-			}
-
-			if !keepTraces {
-				removeTraces(dir)
-				removeTraces(packagePath)
-			}
-
-			if total {
-				removeLogs(resultPath)
-=======
 			if anaPassed {
 				generateBugReports(directoryPath, fuzzing)
 				if createStats {
@@ -272,7 +193,6 @@
 
 			if !isFuzzing {
 				timer.Stop(timer.TotalTest)
->>>>>>> 7b4fdd08
 			}
 		}
 
@@ -294,17 +214,10 @@
 	// Output test summary
 	if testName == "" {
 		utils.LogInfo("Finished full workflow for all tests")
-<<<<<<< HEAD
-		utils.LogInfof("Attempted tests: %d\n", attemptedTests)
-		utils.LogInfof("Skipped tests: %d\n", skippedTests)
-	} else {
-		utils.LogInfof("Finished full work flow for %s\n", testName)
-=======
 		utils.LogInfof("Attempted tests: %d", attemptedTests)
 		utils.LogInfof("Skipped tests: %d", skippedTests)
 	} else {
 		utils.LogInfof("Finished full work flow for %s", testName)
->>>>>>> 7b4fdd08
 	}
 
 	return nil
@@ -321,34 +234,18 @@
  *    int: total number of files
  *    error
  */
-<<<<<<< HEAD
-func updateTimeFiles(progName string, testName string, folderName string, times map[string]time.Duration, numberReplay, numberAnalyzer int) {
-	timeFilePath := filepath.Join(folderName, "times_"+progName+".csv")
-=======
 func FindTestFiles(dir string, cont bool) ([]string, int, int, error) {
 	var testFiles []string
->>>>>>> 7b4fdd08
 
 	alreadyProcessed, maxFileNum := make(map[string]struct{}), 0
 	var err error
 
 	alreadyProcessed, maxFileNum, err = getFilesInResult(dir, cont)
 	if err != nil {
-<<<<<<< HEAD
-		utils.LogError("Error opening or creating file:", err)
-		return
-=======
 		utils.LogError(err)
 		return testFiles, 0, 0, err
->>>>>>> 7b4fdd08
-	}
-
-<<<<<<< HEAD
-	if newFile {
-		csvTitels := "TestName,ExecTime,ExecTimeWithTracing,AnalyzerTime,AnalysisTime,HBAnalysisTime,TimeToIdentifyLeaksPlusFindingPoentialPartners,TimeToIdentifyPanicBugs,ReplayTime,NumberReplay\n"
-		if _, err := file.WriteString(csvTitels); err != nil {
-			utils.LogError("Could not write time: ", err)
-=======
+	}
+
 	totalNumFiles := 0
 	err = filepath.Walk(dir, func(path string, info os.FileInfo, err error) error {
 		if err != nil {
@@ -360,7 +257,6 @@
 			if _, ok := alreadyProcessed[name]; !cont || !ok {
 				testFiles = append(testFiles, path)
 			}
->>>>>>> 7b4fdd08
 		}
 		return nil
 	})
@@ -370,18 +266,6 @@
 	return testFiles, maxFileNum, totalNumFiles, err
 }
 
-<<<<<<< HEAD
-	timeInfo := fmt.Sprintf(
-		"%s,%.5f,%.5f,%.5f,%.5f,%.5f,%.5f,%.5f,%.5f,%d\n", testName,
-		times["run"].Seconds(), times["record"].Seconds(),
-		times["analyzer"].Seconds(), times["analysis"].Seconds(),
-		times["hb"].Seconds(), times["leak"].Seconds(), times["panic"].Seconds(), times["replay"].Seconds(),
-		numberAnalyzer)
-
-	// Write to the file
-	if _, err := file.WriteString(timeInfo); err != nil {
-		utils.LogError("Could not write time: ", err)
-=======
 func getFilesInResult(dir string, cont bool) (map[string]struct{}, int, error) {
 	res := make(map[string]struct{})
 
@@ -395,30 +279,13 @@
 	files, err := os.ReadDir(path)
 	if err != nil {
 		return res, 0, err
->>>>>>> 7b4fdd08
-	}
-
-<<<<<<< HEAD
-/*
- * Function to find all _test.go files in the specified directory
- * Args:
- *    dir (string): folder to search in
- * Returns:
- *    []string: found files
- *    error
- */
-func FindTestFiles(dir string) ([]string, error) {
-	var testFiles []string
-	err := filepath.Walk(dir, func(path string, info os.FileInfo, err error) error {
-		if err != nil {
-			return err
-=======
+	}
+
 	maxFileNum := -1
 	maxKey := ""
 	for _, file := range files {
 		if !file.IsDir() {
 			continue
->>>>>>> 7b4fdd08
 		}
 		name := file.Name()
 		nameClean := rePrefix.ReplaceAllString(name, "")
@@ -501,14 +368,7 @@
  *    bool: true if analysis passed without error
  *    error
  */
-<<<<<<< HEAD
-func unitTestFullWorkflow(pathToAdvocate, dir, testName, pkg, file string, fuzzing int) (map[string]time.Duration, int, int, error) {
-
-	resTimes := make(map[string]time.Duration)
-
-=======
 func unitTestFullWorkflow(pathToAdvocate, dir, testName, pkg, file string, fuzzing int) (int, bool, error) {
->>>>>>> 7b4fdd08
 	output := "output.log"
 
 	outFile, err := os.OpenFile(output, os.O_APPEND|os.O_CREATE|os.O_WRONLY, 0644)
@@ -561,9 +421,6 @@
 
 	pkg = strings.TrimPrefix(pkg, dir)
 
-<<<<<<< HEAD
-	unitTestRun(pkg, file, testName, resTimes)
-=======
 	if measureTime && fuzzing < 1 {
 		err := unitTestRun(pkg, file, testName)
 		if err != nil {
@@ -574,48 +431,9 @@
 			}
 		}
 	}
->>>>>>> 7b4fdd08
 
 	err = unitTestRecord(pathToGoRoot, pathToPatchedGoRuntime, pkg, file, testName, fuzzing, output)
 	if err != nil {
-<<<<<<< HEAD
-		utils.LogError("Failed record: ", err.Error())
-		return resTimes, 0, 0, err
-	}
-
-	unitTestAnalyzer(pathToAnalyzer, dir, pkg, "advocateTrace", output, resTimes, "-1", fuzzing)
-
-	lenRewTraces := unitTestReplay(pathToGoRoot, pathToPatchedGoRuntime, dir, pkg, file, testName, resTimes, false)
-
-	return resTimes, lenRewTraces, 0, nil
-}
-
-func unitTestRun(pkg, file, testName string, resTimes map[string]time.Duration) {
-	// run the tests without recording/replay
-	resTimes["run"] = time.Duration(0)
-	if measureTime {
-		// Remove header just in case
-		if err := headerRemoverUnit(file); err != nil {
-			utils.LogError("Failed to remove header: ", err)
-		}
-
-		os.Unsetenv("GOROOT")
-
-		timeStart := time.Now()
-		utils.LogInfo("Run T0")
-		packagePath := utils.MakePathLocal(pkg)
-		var err error
-		if timeoutRecording != -1 {
-			timeoutRecString := fmt.Sprintf("%ds", timeoutRecording)
-			err = runCommand("go", "test", "-v", "-timeout", timeoutRecString, "-count=1", "-run="+testName, packagePath)
-		} else {
-			err = runCommand("go", "test", "-v", "-count=1", "-run="+testName, packagePath)
-		}
-		if err != nil {
-			utils.LogError("Test failed: ", err)
-		}
-		resTimes["run"] = time.Since(timeStart)
-=======
 		utils.LogError("Recording failed: ", err.Error())
 	}
 
@@ -649,20 +467,15 @@
 		err = runCommand("go", "test", "-v", "-timeout", timeoutRecString, "-count=1", "-run="+testName, packagePath)
 	} else {
 		err = runCommand("go", "test", "-v", "-count=1", "-run="+testName, packagePath)
->>>>>>> 7b4fdd08
 	}
 
 	return err
 }
 
-<<<<<<< HEAD
-func unitTestRecord(pathToGoRoot, pathToPatchedGoRuntime, pkg, file, testName string, fuzzing int, resTimes map[string]time.Duration) error {
-=======
 func unitTestRecord(pathToGoRoot, pathToPatchedGoRuntime, pkg, file, testName string, fuzzing int, output string) error {
 	timer.Start(timer.Recording)
 	defer timer.Stop(timer.Recording)
 
->>>>>>> 7b4fdd08
 	isFuzzing := (fuzzing > 0)
 
 	// Remove header just in case
@@ -672,10 +485,6 @@
 
 	// Add header
 	if err := headerInserterUnit(file, testName, false, fuzzing, "0", timeoutReplay, false); err != nil {
-<<<<<<< HEAD
-		utils.LogErrorf("Error in adding header: %v\n", err)
-=======
->>>>>>> 7b4fdd08
 		return fmt.Errorf("Error in adding header: %v", err)
 	}
 
@@ -684,25 +493,13 @@
 
 	// Set GOROOT
 	os.Setenv("GOROOT", pathToGoRoot)
-<<<<<<< HEAD
 
 	timeoutRecString := fmt.Sprintf("%ds", timeoutRecording)
 
-	timeStart := time.Now()
-=======
-
-	timeoutRecString := fmt.Sprintf("%ds", timeoutRecording)
-
->>>>>>> 7b4fdd08
 	pkgPath := utils.MakePathLocal(pkg)
 	err := runCommand(pathToPatchedGoRuntime, "test", "-v", "-timeout", timeoutRecString, "-count=1", "-run="+testName, pkgPath)
 	if err != nil {
 		if isFuzzing {
-<<<<<<< HEAD
-			utils.LogError("Failed to run recording: ", err)
-		} else {
-			utils.LogError("Failed to run fuzzing recording: ", err)
-=======
 			if checkForTimeout(output) {
 				utils.LogTimeout("Recording timed out")
 			}
@@ -710,16 +507,9 @@
 			if checkForTimeout(output) {
 				utils.LogTimeout("Fuzzing recording timed out")
 			}
->>>>>>> 7b4fdd08
-		}
-	}
-
-<<<<<<< HEAD
-	os.Unsetenv("GOROOT")
-
-	// Remove header after the test
-	headerRemoverUnit(file)
-=======
+		}
+	}
+
 	err = os.Unsetenv("GOROOT")
 
 	if err != nil {
@@ -728,49 +518,10 @@
 
 	// Remove header after the test
 	err = headerRemoverUnit(file)
->>>>>>> 7b4fdd08
 
 	return err
 }
 
-<<<<<<< HEAD
-func unitTestAnalyzer(pathToAnalyzer, dir, pkg, traceName, output string,
-	resTimes map[string]time.Duration, resultID string, fuzzing int) {
-	// Apply analyzer
-
-	tracePath := filepath.Join(dir, pkg, traceName)
-
-	utils.LogInfof("Run the analyzer for %s", tracePath)
-
-	startTime := time.Now()
-	var err error
-	if resultID == "-1" {
-		runAnalyzer(tracePath, noRewriteFlag, analyisCasesFlag, "results_readable.log",
-			"results_machine.log", ignoreAtomicsFlag, fifoFlag, ignoreCriticalSectionFlag, rewriteAllFlag, "rewritten_trace",
-			timeoutAnalysis, ignoreRewriteFlag, fuzzing, onlyAPanicAndLeakFlag)
-	} else {
-		outM := fmt.Sprintf("results_machine_%s", resultID)
-		outR := fmt.Sprintf("results_readable_%s", resultID)
-		outT := fmt.Sprintf("rewritten_trace_%s", resultID)
-		runAnalyzer(tracePath, noRewriteFlag, analyisCasesFlag, outR,
-			outM, ignoreAtomicsFlag, fifoFlag, ignoreCriticalSectionFlag, rewriteAllFlag, outT,
-			timeoutAnalysis, ignoreRewriteFlag, fuzzing, onlyAPanicAndLeakFlag)
-	}
-	if err != nil {
-		utils.LogError("Analyzer failed: ", err)
-	}
-	resTimes["analyzer"] += time.Since(startTime)
-
-	fileOuputRead, err := os.OpenFile(output, os.O_RDONLY, 0644)
-	if err != nil {
-		utils.LogError("Could not open file: ", err)
-	}
-	outFileContent, err := io.ReadAll(fileOuputRead)
-	if err != nil {
-		utils.LogError("Could not read file: ", err)
-	}
-	lines := strings.Split(string(outFileContent), "\n")
-=======
 // Apply analyzer
 func unitTestAnalyzer(pathToAnalyzer, dir, pkg, traceName, output string, fuzzing int) error {
 	pkgPath := filepath.Join(dir, pkg)
@@ -784,17 +535,13 @@
 	err := runAnalyzer(tracePath, noRewriteFlag, analyisCasesFlag, outR,
 		outM, ignoreAtomicsFlag, fifoFlag, ignoreCriticalSectionFlag, rewriteAllFlag,
 		outT, ignoreRewriteFlag, fuzzing, onlyAPanicAndLeakFlag)
->>>>>>> 7b4fdd08
 
 	if err != nil {
 		return err
 	}
 
 	utils.LogInfo("Finished Analyzer")
-<<<<<<< HEAD
-=======
 	return nil
->>>>>>> 7b4fdd08
 }
 
 func unitTestReplay(pathToGoRoot, pathToPatchedGoRuntime, dir, pkg, file, testName string) int {
@@ -804,20 +551,6 @@
 	utils.LogInfo("Start Replay")
 
 	pathPkg := filepath.Join(dir, pkg)
-<<<<<<< HEAD
-	var rewrittenTraces = make([]string, 0)
-	if rerecorded {
-		rewrittenTraces, _ = filepath.Glob(filepath.Join(pathPkg, "rewritten_trace_*_*"))
-	} else {
-		rewrittenTraces, _ = filepath.Glob(filepath.Join(pathPkg, "rewritten_trace_*"))
-	}
-	utils.LogInfof("Found %d rewritten traces\n", len(rewrittenTraces))
-
-	timeoutRepl := time.Duration(0)
-	if timeoutReplay == -1 {
-		timeoutRepl = 500 * resTimes["record"]
-		timeoutRepl = min(timeoutRepl, 15*time.Minute)
-=======
 
 	rewrittenTraces, _ := filepath.Glob(filepath.Join(pathPkg, "rewritten_trace_*"))
 
@@ -827,7 +560,6 @@
 	if timeoutReplay == -1 {
 		timeoutRepl = 500 * timer.GetTime(timer.Recording)
 		timeoutRepl = max(min(timeoutRepl, 10*time.Minute), time.Duration(timeoutRecording)*time.Second*2)
->>>>>>> 7b4fdd08
 	} else {
 		timeoutRepl = time.Duration(timeoutReplay) * time.Second
 	}
@@ -853,19 +585,10 @@
 
 		os.Setenv("GOROOT", pathToGoRoot)
 
-<<<<<<< HEAD
-		utils.LogInfof("Run replay %d/%d\n", i+1, len(rewrittenTraces))
-		startTime := time.Now()
-		pkgPath := utils.MakePathLocal(pkg)
-		runCommand(pathToPatchedGoRuntime, "test", "-v", "-count=1", "-timeout", timeoutReplString, "-run="+testName, pkgPath)
-		resTimes["replay"] += time.Since(startTime)
-		utils.LogInfof("Finished replay %d/%d\n", i+1, len(rewrittenTraces))
-=======
 		utils.LogInfof("Run replay %d/%d", i+1, len(rewrittenTraces))
 		pkgPath := utils.MakePathLocal(pkg)
 		runCommand(pathToPatchedGoRuntime, "test", "-v", "-count=1", "-timeout", timeoutReplString, "-run="+testName, pkgPath)
 		utils.LogInfof("Finished replay %d/%d", i+1, len(rewrittenTraces))
->>>>>>> 7b4fdd08
 
 		os.Unsetenv("GOROOT")
 
