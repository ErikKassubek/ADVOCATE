// Copyright (c) 2024 Erik Kassubek
//
// File: headerUnitTests.go
// Brief: Functions to add and remove the ADVOCATE header into file containing
//    unit tests
//
// Author: Erik Kassubek
// Created: 2024-09-18
//
// License: BSD-3-Clause

package toolchain

import (
	"analyzer/analysis"
	"fmt"
	"os"
	"strings"
)

var (
<<<<<<< HEAD
	runAnalyzer func(pathTrace string, noRewrite bool, analysisCases map[string]bool, outReadable string, outMachine string, ignoreAtomics bool, fifo bool, ignoreCriticalSection bool, rewriteAll bool, newTrace string, timeout int, ignoreRewrite string, fuzzing int, onlyAPanicAndLeak bool)
=======
	runAnalyzer func(pathTrace string, noRewrite bool, analysisCases map[string]bool, outReadable string, outMachine string, ignoreAtomics bool, fifo bool, ignoreCriticalSection bool, rewriteAll bool, newTrace string, ignoreRewrite string, fuzzing int, onlyAPanicAndLeak bool) error
>>>>>>> 7b4fdd08
)

/*
 * Function injection for modeAnalyzer
 */
func InitFuncAnalyzer(funcAnalyzer func(pathTrace string,
	noRewrite bool, analysisCases map[string]bool, outReadable string, outMachine string,
	ignoreAtomics bool, fifo bool, ignoreCriticalSection bool,
<<<<<<< HEAD
	rewriteAll bool, newTrace string, timeout int, ignoreRewrite string, fuzzing int, onlyAPanicAndLeak bool)) {
=======
	rewriteAll bool, newTrace string, ignoreRewrite string, fuzzing int, onlyAPanicAndLeak bool) error) {
>>>>>>> 7b4fdd08
	runAnalyzer = funcAnalyzer
}

/*
 * Main function for the toolchain
 * Args:
 * 	mode (string): mode of the toolchain (main or test or explain)
 * 	advocate (string): path to the root ADVOCATE folder.
 * 	file (string): if mode is main, path to main file, if mode test, path to test folder
 * 	execName (string): name of the executable, only needed for mode main
 * 	progName (string): name of the program, used for stats
 * 	test (string): which test to run, if empty run all tests
 * 	numRerecorded (int): limit of number of rerecordings
 * 	fuzzing (int): -1 if not fuzzing, otherwise number of fuzzing run, starting with 0
 * 	replayAt (bool): replay atomics
 * 	meaTime (bool): measure runtime
 * 	notExec (bool): find never executed operations
 * 	stats (bool): create statistics
 * 	keepTraces (bool): keep the traces after analysis
 * 	firstRun (bool): this is the first run, only set to false for fuzzing (except for the first fuzzing)
<<<<<<< HEAD
 */
func Run(mode, advocate, file, execName, progName, test string,
	numRerecorded, fuzzing int,
	ignoreAtomic, meaTime, notExec, stats, keepTraces, firstRun, skipExisting bool) error {
=======
 * 	cont (bool): continue an already started run
 */
func Run(mode, advocate, file, execName, progName, test string,
	numRerecorded, fuzzing int,
	ignoreAtomic, meaTime, notExec, stats, keepTraces bool, firstRun, cont bool, fileNumber, testNumber int) error {
>>>>>>> 7b4fdd08
	home, _ := os.UserHomeDir()
	pathToAdvocate = strings.Replace(advocate, "~", home, -1)
	pathToFile = strings.Replace(file, "~", home, -1)

	executableName = execName
	programName = progName
	testName = test

	numberRerecord = numRerecorded

	replayAtomic = !ignoreAtomic
	measureTime = meaTime
	notExecuted = notExec
	createStats = stats

	analysis.Clear()

	switch mode {
	case "main":
		if pathToAdvocate == "" {
			return fmt.Errorf("Path to advocate required for mode main")
		}
		if pathToFile == "" {
			return fmt.Errorf("Path to file required")
		}
		if executableName == "" {
			return fmt.Errorf("Name of the executable required")
		}
		if (stats || measureTime) && progName == "" {
			return fmt.Errorf("If -scen or -trace is set, -prog [name] must be set as well")
		}
		return runWorkflowMain(pathToAdvocate, pathToFile, executableName, keepTraces, fuzzing, firstRun)
	case "test", "tests":
		if pathToAdvocate == "" {
			return fmt.Errorf("Path to advocate required")
		}
		if pathToFile == "" {
			return fmt.Errorf("Path to test folder required for mode main")
		}
		if (stats || measureTime) && progName == "" {
			return fmt.Errorf("If -scen or -trace is set, -prog [name] must be set as well")
		}
		return runWorkflowUnit(pathToAdvocate, pathToFile, progName, measureTime,
<<<<<<< HEAD
			notExecuted, stats, fuzzing, keepTraces, firstRun, skipExisting)
=======
			notExecuted, stats, fuzzing, keepTraces, firstRun, cont, fileNumber, testNumber)
>>>>>>> 7b4fdd08
	case "explain":
		if pathToAdvocate == "" {
			return fmt.Errorf("Path to advocate required")
		}
		if pathToFile == "" {
			fmt.Println("Path to test folder required for mode main")
		}
		generateBugReports(pathToFile, fuzzing)
	default:
		return fmt.Errorf("Choose one mode from 'main' or 'test' or 'explain'")
	}

	return nil
}

func getAbsolutPath(path string) string {
	home, _ := os.UserHomeDir()
	return strings.Replace(path, "~", home, -1)
}<|MERGE_RESOLUTION|>--- conflicted
+++ resolved
@@ -19,11 +19,7 @@
 )
 
 var (
-<<<<<<< HEAD
-	runAnalyzer func(pathTrace string, noRewrite bool, analysisCases map[string]bool, outReadable string, outMachine string, ignoreAtomics bool, fifo bool, ignoreCriticalSection bool, rewriteAll bool, newTrace string, timeout int, ignoreRewrite string, fuzzing int, onlyAPanicAndLeak bool)
-=======
 	runAnalyzer func(pathTrace string, noRewrite bool, analysisCases map[string]bool, outReadable string, outMachine string, ignoreAtomics bool, fifo bool, ignoreCriticalSection bool, rewriteAll bool, newTrace string, ignoreRewrite string, fuzzing int, onlyAPanicAndLeak bool) error
->>>>>>> 7b4fdd08
 )
 
 /*
@@ -32,11 +28,7 @@
 func InitFuncAnalyzer(funcAnalyzer func(pathTrace string,
 	noRewrite bool, analysisCases map[string]bool, outReadable string, outMachine string,
 	ignoreAtomics bool, fifo bool, ignoreCriticalSection bool,
-<<<<<<< HEAD
-	rewriteAll bool, newTrace string, timeout int, ignoreRewrite string, fuzzing int, onlyAPanicAndLeak bool)) {
-=======
 	rewriteAll bool, newTrace string, ignoreRewrite string, fuzzing int, onlyAPanicAndLeak bool) error) {
->>>>>>> 7b4fdd08
 	runAnalyzer = funcAnalyzer
 }
 
@@ -57,18 +49,11 @@
  * 	stats (bool): create statistics
  * 	keepTraces (bool): keep the traces after analysis
  * 	firstRun (bool): this is the first run, only set to false for fuzzing (except for the first fuzzing)
-<<<<<<< HEAD
- */
-func Run(mode, advocate, file, execName, progName, test string,
-	numRerecorded, fuzzing int,
-	ignoreAtomic, meaTime, notExec, stats, keepTraces, firstRun, skipExisting bool) error {
-=======
  * 	cont (bool): continue an already started run
  */
 func Run(mode, advocate, file, execName, progName, test string,
 	numRerecorded, fuzzing int,
-	ignoreAtomic, meaTime, notExec, stats, keepTraces bool, firstRun, cont bool, fileNumber, testNumber int) error {
->>>>>>> 7b4fdd08
+	ignoreAtomic, meaTime, notExec, stats, keepTraces, skipExisting bool, firstRun, cont bool, fileNumber, testNumber int) error {
 	home, _ := os.UserHomeDir()
 	pathToAdvocate = strings.Replace(advocate, "~", home, -1)
 	pathToFile = strings.Replace(file, "~", home, -1)
@@ -112,11 +97,7 @@
 			return fmt.Errorf("If -scen or -trace is set, -prog [name] must be set as well")
 		}
 		return runWorkflowUnit(pathToAdvocate, pathToFile, progName, measureTime,
-<<<<<<< HEAD
-			notExecuted, stats, fuzzing, keepTraces, firstRun, skipExisting)
-=======
-			notExecuted, stats, fuzzing, keepTraces, firstRun, cont, fileNumber, testNumber)
->>>>>>> 7b4fdd08
+			notExecuted, stats, fuzzing, keepTraces, firstRun, skipExisting, cont, fileNumber, testNumber)
 	case "explain":
 		if pathToAdvocate == "" {
 			return fmt.Errorf("Path to advocate required")
