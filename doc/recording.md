--- conflicted
+++ resolved
@@ -71,15 +71,9 @@
 To reconstruct the global trace from the recorded local traces, we need a consistent
 timer.
 
-<<<<<<< HEAD
-For this we use a global timer. This timer is increased every time an operation requests a timer value.
-
-We tried to implement the timer routine local, using timer provided by the operating systems. For this, we looked at two possible time functions in the go runtime. Both of them have there problems
-=======
 For this we use a global counter. This counter is increased every time an operation requests a time value.
 
 We tried to implement the timer routine local, using timer provided by the operating systems. For this, we looked at two possible time functions in the go runtime. Both of them have there problems.
->>>>>>> d66daf9b
 
 The `cputicks` function is described by the go tracer team as\
 "On most platforms, this function queries the CPU for a tick count with a single instruction. (Intuitively a "tick" goes by roughly every CPU clock period, but in practice this clock usually has a constant rate that's independent of CPU frequency entirely.) [...] Unfortunately, many modern CPUs don't provide such a clock that is stable across CPU cores, meaning even though cores might synchronize with one another, the clock read-out on each CPU is not guaranteed to be ordered in the same direction as that synchronization. This led to traces with inconsistent timestamps." [^1]
