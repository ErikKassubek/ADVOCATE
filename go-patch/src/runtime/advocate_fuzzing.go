--- conflicted
+++ resolved
@@ -19,19 +19,12 @@
 	advocateFuzzingEnabled = false
 	fuzzingSelectData      = make(map[string][]int)
 	fuzzingSelectDataIndex = make(map[string]int)
-<<<<<<< HEAD
-	fuzzingFlowData        = make(map[string]int)
-)
-
-func InitFuzzing(selectData map[string][]int, fuzzingFlow map[string]int) {
-=======
 	fuzzingFlowData        = make(map[string][]int)
 	fuzzingFlowCounter     = make(map[string]int)
 	fuzzingFlowDataCounter = make(map[string]int)
 )
 
 func InitFuzzing(selectData map[string][]int, fuzzingFlow map[string][]int) {
->>>>>>> 7b4fdd08
 	fuzzingSelectData = selectData
 	fuzzingFlowData = fuzzingFlow
 
