--- conflicted
+++ resolved
@@ -179,30 +179,19 @@
 	replayDone     int
 	replayDoneLock mutex
 
+	waitDeadlockDetect     bool
+	waitDeadlockDetectLock mutex
+
 	// read trace
 	replayData            = make(AdvocateReplayTraces, 0)
 	numberElementsInTrace int
 	traceElementPositions = make(map[string][]int) // file -> []line
 
-<<<<<<< HEAD
 	replayIndex = make(map[uint64]int)
 
 	// exit code
-	replayExitCode   bool
+	replayForceExit  bool
 	expectedExitCode int
-=======
-var waitDeadlockDetect bool
-var waitDeadlockDetectLock mutex
-
-// read trace
-var replayData = make(AdvocateReplayTraces, 0)
-var numberElementsInTrace int
-var traceElementPositions = make(map[string][]int) // file -> []line
-
-// exit code
-var replayForceExit bool
-var expectedExitCode int
->>>>>>> 95b00147
 
 	// for leak, TimePre of stuck elem
 	stuckReplayExecutedSuc = false
@@ -503,7 +492,6 @@
 	}
 }
 
-<<<<<<< HEAD
 func replayElemFromKey(key string) ReplayElement {
 	keySplit := split(key, ':')
 	return ReplayElement{
@@ -513,7 +501,8 @@
 		Suc:     true,
 		Blocked: false,
 	}
-=======
+}
+
 /*
 - Returns all routines for which the wait reason has not changed within checkStuckTime seconds.
 */
@@ -538,7 +527,6 @@
 		unlock(&AdvocateRoutinesLock)
 	}
 	return stuckRoutines
->>>>>>> 95b00147
 }
 
 type replayChan struct {
@@ -791,16 +779,9 @@
 */
 func ExitReplayWithCode(code int) {
 	if !hasReturnedExitCode {
-<<<<<<< HEAD
-		// TODO: is this correct?
-		if isExitCodeConfOnEndElem(code) && !stuckReplayExecutedSuc {
-			return
-		}
-=======
 		// if !isExitCodeConfOnEndElem(code) && !stuckReplayExecutedSuc {
 		// 	return
 		// }
->>>>>>> 95b00147
 		println("\nExit Replay with code ", code, ExitCodeNames[code])
 		hasReturnedExitCode = true
 	} else {
