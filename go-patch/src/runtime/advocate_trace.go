// ADVOCATE-FILE_START

// Copyright (c) 2024 Erik Kassubek
//
// File: advocate_trace.go
// Brief: Functionality for the trace
//
// Author: Erik Kassubek
// Created: 2024-02-16
//
// License: BSD-3-Clause

package runtime

type Operation int // enum for operation

const (
	OperationNone Operation = iota
	OperationSpawn
	OperationSpawned
	OperationRoutineExit

	OperationChannelSend
	OperationChannelRecv
	OperationChannelClose

	OperationMutexLock
	OperationMutexUnlock
	OperationMutexTryLock
	OperationRWMutexLock
	OperationRWMutexUnlock
	OperationRWMutexTryLock
	OperationRWMutexRLock
	OperationRWMutexRUnlock
	OperationRWMutexTryRLock

	OperationOnce

	OperationWaitgroupAddDone
	OperationWaitgroupWait

	OperationSelect
	OperationSelectCase
	OperationSelectDefault

	OperationCondSignal
	OperationCondBroadcast
	OperationCondWait

	OperationAtomicLoad
	OperationAtomicStore
	OperationAtomicAdd
	OperationAtomicSwap
	OperationAtomicCompareAndSwap
	OperationAtomicAnd
	OperationAtomicOr

	OperationReplayEnd
)

type prePost int // enum for pre/post
const (
	pre prePost = iota
	post
	none
)

const (
	exitCodeSendOnClosed          = 1
	exitCodeCloseOnClosed         = 2
	exitCodeCloseOnNilChannel     = 3
	exitCodeNegWG                 = 4
	exitCodeUnlockOfUnlockedMutex = 5
	exitCodeUnknownPanic          = 6
<<<<<<< HEAD
=======
	exitCodeTimeOut               = 7
>>>>>>> 7b4fdd08
)

var advocateTracingDisabled = true
var advocatePanicWriteBlock chan struct{}
var advocatePanicDone chan struct{}

var advocateExitCode = 0
var advocateExitCodePos = ""

// var advocateTraceWritingDisabled = false

func getOperationObjectString(op Operation) string {
	switch op {
	case OperationNone:
		return "None"
	case OperationSpawn, OperationSpawned, OperationRoutineExit:
		return "Routine"
	case OperationChannelSend, OperationChannelRecv, OperationChannelClose:
		return "Channel"
	case OperationMutexLock, OperationMutexUnlock, OperationMutexTryLock:
		return "Mutex"
	case OperationRWMutexLock, OperationRWMutexUnlock, OperationRWMutexTryLock, OperationRWMutexRLock, OperationRWMutexRUnlock, OperationRWMutexTryRLock:
		return "RWMutex"
	case OperationOnce:
		return "Once"
	case OperationWaitgroupAddDone, OperationWaitgroupWait:
		return "Waitgroup"
	case OperationSelect, OperationSelectCase, OperationSelectDefault:
		return "Select"
	case OperationCondSignal, OperationCondBroadcast, OperationCondWait:
		return "Cond"
	case OperationAtomicLoad, OperationAtomicStore, OperationAtomicAdd, OperationAtomicSwap, OperationAtomicCompareAndSwap, OperationAtomicAnd, OperationAtomicOr:
		return "Atomic"
	case OperationReplayEnd:
		return "Replay"
	}
	return "Unknown"
}

/*
 * Get the channels used to write the trace on certain panics
 * Args:
 *    apwb (chan struct{}): advocatePanicWriteBlock
 *    apd (chan struct{}): advocatePanicDone
 */
func GetAdvocatePanicChannels(apwb, apd chan struct{}) {
	advocatePanicWriteBlock = apwb
	advocatePanicDone = apd
}

func GetExitCode() (int, string) {
	return advocateExitCode, advocateExitCodePos
}

func SetExitCodeFromPanicString(msg any) {
	_, file, line, _ := Caller(2)
	advocateExitCodePos = file + ":" + intToString(line)

	switch m := msg.(type) {
	case plainError:
		if m.Error() == "send on closed channel" {
			advocateExitCode = exitCodeSendOnClosed
		} else if m.Error() == "close of closed channel" {
			advocateExitCode = exitCodeCloseOnClosed
		} else if m.Error() == "close of nil channel" {
			advocateExitCode = exitCodeCloseOnNilChannel
		}
	case string:
		if m == "sync: negative WaitGroup counter" {
			advocateExitCode = exitCodeNegWG
<<<<<<< HEAD
=======
		}  else if hasPrefix(m, "test timed out") {
			advocateExitCode = exitCodeTimeOut
>>>>>>> 7b4fdd08
		} else if expectedExitCode == ExitCodeUnlockBeforeLock {
			if m == "sync: RUnlock of unlocked RWMutex" ||
				m == "sync: Unlock of unlocked RWMutex" ||
				m == "sync: unlock of unlocked mutex" {
				advocateExitCode = exitCodeUnlockOfUnlockedMutex
			}
		}
	}

	if advocateExitCode == 0 {
		advocateExitCode = exitCodeUnknownPanic
	}
}

/*
 * Return a string representation of the trace
 * Return:
 * 	string representation of the trace
 */
func CurrentTraceToString() string {
	res := ""
	for i, elem := range currentGoRoutine().Trace {
		if i != 0 {
			res += "\n"
		}
		res += elem
	}

	return res
}

/*
 * Return a string representation of the trace
 * Args:
 * 	trace: trace to convert to string
 * Return:
 * 	string representation of the trace
 */
func traceToString(trace *[]string, atomics *[]string) string {
	res := ""

	println("TraceToString", len(*trace), len(*atomics), len(*trace)+len(*atomics))

	// if atomic recording is disabled
	for i, elem := range *trace {
		if i != 0 {
			res += "\n"
		}
		res += elem
	}
	return res
}

func getTpre(elem string) int {
	split := splitStringAtCommas(elem, []int{1, 2})
	return stringToInt(split[1])
}

/*
 * Add an operation to the trace
 * Args:
 *  elem: element to add to the trace
 * Return:
 * 	index of the element in the trace
 */
func insertIntoTrace(elem string) int {
	return currentGoRoutine().addToTrace(elem)
}

/*
 * Print the trace of the current routines
 */
func PrintTrace() {
	routineID := GetRoutineID()
	println("Routine", routineID, ":", CurrentTraceToString())
}

/*
 * Return the trace of the routine with id 'id'
 * Args:
 * 	id: id of the routine
 * Return:
 * 	string representation of the trace of the routine
 * 	bool: true if the routine exists, false otherwise
 */
func TraceToStringByID(id uint64) (string, bool) {
	lock(&AdvocateRoutinesLock)
	defer unlock(&AdvocateRoutinesLock)
	if routine, ok := AdvocateRoutines[id]; ok {
		return traceToString(&routine.Trace, &routine.Atomics), true
	}
	return "", false
}

/*
 * Return whether the trace of a routine' is empty
 * Args:
 * 	routine: id of the routine
 * Return:
 * 	true if the trace is empty, false otherwise
 */
func TraceIsEmptyByRoutine(routine int) bool {
	lock(&AdvocateRoutinesLock)
	defer unlock(&AdvocateRoutinesLock)
	if routine, ok := AdvocateRoutines[uint64(routine)]; ok {
		return len(routine.Trace) == 0
	}
	return true
}

/*
 * Get the trace of the routine with id 'id'.
 * To minimized the needed ram the trace is sent to the channel 'c' in chunks
 * of 1000 elements.
 * Args:
 * 	id: id of the routine
 * 	c: channel to send the trace to
 *  atomic: it true, the atomic trace is returned
 */
func TraceToStringByIDChannel(id int, c chan<- string) {
	lock(&AdvocateRoutinesLock)

	if routine, ok := AdvocateRoutines[uint64(id)]; ok {
		unlock(&AdvocateRoutinesLock)
		res := ""

		// if atomic recording is disabled
		for i, elem := range routine.Trace {
			if i != 0 {
				res += "\n"
			}
			res += elem

			if i%1000 == 0 {
				c <- res
				res = ""
			}
		}
		c <- res
	} else {
		unlock(&AdvocateRoutinesLock)
	}
}

/*
 * Return the trace of all traces
 * Return:
 * 	string representation of the trace of all routines
 */
func AllTracesToString() string {
	// write warning if projectPath is empty
	res := ""
	lock(&AdvocateRoutinesLock)
	defer unlock(&AdvocateRoutinesLock)

	for i := 1; i <= len(AdvocateRoutines); i++ {
		res += ""
		routine := AdvocateRoutines[uint64(i)]
		if routine == nil {
			panic("Trace is nil")
		}
		res += traceToString(&routine.Trace, &routine.Atomics) + "\n"

	}
	return res
}

/*
* PrintAllTraces prints the trace of all routines
 */
func PrintAllTraces() {
	print(AllTracesToString())
}

/*
 * GetNumberOfRoutines returns the number of routines in the trace
 * Return:
 *	number of routines in the trace
 */
func GetNumberOfRoutines() int {
	lock(&AdvocateRoutinesLock)
	defer unlock(&AdvocateRoutinesLock)
	return len(AdvocateRoutines)
}

/*
 * Return whether timeouts happened during replay or mutation execution
 */
func TimeoutHappened() bool {
	return timeoutHappened
}

/*
 * InitAdvocate enables the collection of the trace
 * Args:
 * 	size: size of the channel used to link the atomic recording to the main
 *    recording.
 */
func InitAdvocate() {
	advocateTracingDisabled = false
}

/*
 * DisableTrace disables the collection of the trace
 */
func DisableTrace() {
	advocateTracingDisabled = true
}

/*
 * GetAdvocateDisabled returns if the trace collection is disabled
 * Return:
 * 	true if the trace collection is disabled, false otherwise
 */
func GetAdvocateDisabled() bool {
	return advocateTracingDisabled
}



/*
 * DeleteTrace removes all trace elements from the trace
 * Do not remove the routine objects them self
 * Make sure to call BlockTrace(), before calling this function
 */
func DeleteTrace() {
	lock(&AdvocateRoutinesLock)
	defer unlock(&AdvocateRoutinesLock)
	for i := range AdvocateRoutines {
		AdvocateRoutines[i].Trace = AdvocateRoutines[i].Trace[:0]
	}
}

// ====================== Ignore =========================

/*
 * Some operations, like garbage collection and internal operations, can
 * cause the replay to get stuck or are not needed.
 * For this reason, we ignore them.
 * Arguments:
 * 	operation: operation that is about to be executed
 * 	file: file in which the operation is executed
 * 	line: line number of the operation
 * Return:
 * 	bool: true if the operation should be ignored, false otherwise
 */
func AdvocateIgnore(file string) bool {
	return contains(file, "go-patch/src/")
}

// ADVOCATE-FILE-END<|MERGE_RESOLUTION|>--- conflicted
+++ resolved
@@ -72,10 +72,7 @@
 	exitCodeNegWG                 = 4
 	exitCodeUnlockOfUnlockedMutex = 5
 	exitCodeUnknownPanic          = 6
-<<<<<<< HEAD
-=======
 	exitCodeTimeOut               = 7
->>>>>>> 7b4fdd08
 )
 
 var advocateTracingDisabled = true
@@ -146,11 +143,8 @@
 	case string:
 		if m == "sync: negative WaitGroup counter" {
 			advocateExitCode = exitCodeNegWG
-<<<<<<< HEAD
-=======
 		}  else if hasPrefix(m, "test timed out") {
 			advocateExitCode = exitCodeTimeOut
->>>>>>> 7b4fdd08
 		} else if expectedExitCode == ExitCodeUnlockBeforeLock {
 			if m == "sync: RUnlock of unlocked RWMutex" ||
 				m == "sync: Unlock of unlocked RWMutex" ||
